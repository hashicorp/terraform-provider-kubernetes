--- conflicted
+++ resolved
@@ -24,15 +24,8 @@
 
 // Global constants for testing images (reduces the number of docker pulls).
 const (
-<<<<<<< HEAD
-	busyboxImage       = "busybox:1.36"
-	alpineImageVersion = "alpine:3.12.1"
-	agnhostImage       = "registry.k8s.io/e2e-test-images/agnhost:2.43"
-=======
-	nginxImageVersion = "nginx:1.19.4"
-	busyboxImage      = "busybox:1.36"
-	agnhostImage      = "registry.k8s.io/e2e-test-images/agnhost:2.43"
->>>>>>> 6717d1da
+	busyboxImage = "busybox:1.36"
+	agnhostImage = "registry.k8s.io/e2e-test-images/agnhost:2.43"
 )
 
 var testAccProvider *schema.Provider
