--- conflicted
+++ resolved
@@ -375,13 +375,9 @@
 }
 
 type kubeClientsets struct {
-<<<<<<< HEAD
-	config              *clientcmd.ClientConfig
-=======
 	// TODO: this struct has become overloaded we should
 	// rename this or break it into smaller structs
 	config              *restclient.Config
->>>>>>> 72041db2
 	mainClientset       *kubernetes.Clientset
 	aggregatorClientset *aggregator.Clientset
 	dynamicClient       dynamic.Interface
@@ -486,8 +482,6 @@
 	if err != nil {
 		return nil, diag.FromErr(err)
 	}
-<<<<<<< HEAD
-=======
 	if cfg == nil {
 		// This is a TEMPORARY measure to work around https://github.com/hashicorp/terraform/issues/24055
 		// IMPORTANT: this will NOT enable a workaround of issue: https://github.com/hashicorp/terraform/issues/4149
@@ -504,7 +498,6 @@
 			return logging.NewSubsystemLoggingHTTPTransport("Kubernetes", rt)
 		}
 	}
->>>>>>> 72041db2
 
 	ignoreAnnotations := []string{}
 	ignoreLabels := []string{}
