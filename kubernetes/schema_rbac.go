--- conflicted
+++ resolved
@@ -43,12 +43,8 @@
 		"api_group": {
 			Type:         schema.TypeString,
 			Description:  "The API group of the user. The only value possible at the moment is `rbac.authorization.k8s.io`.",
-<<<<<<< HEAD
 			Optional:     true,
-=======
-			Required:     true,
 			ForceNew:     true,
->>>>>>> 69a69323
 			ValidateFunc: validation.StringInSlice([]string{"rbac.authorization.k8s.io"}, false),
 		},
 		"kind": {
