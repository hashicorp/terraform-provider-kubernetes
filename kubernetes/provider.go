--- conflicted
+++ resolved
@@ -137,11 +137,8 @@
 		},
 
 		DataSourcesMap: map[string]*schema.Resource{
-<<<<<<< HEAD
+			"kubernetes_config_map":    dataSourceKubernetesConfigMap(),
 			"kubernetes_ingress":       dataSourceKubernetesIngress(),
-=======
-			"kubernetes_config_map":    dataSourceKubernetesConfigMap(),
->>>>>>> 989d07db
 			"kubernetes_secret":        dataSourceKubernetesSecret(),
 			"kubernetes_service":       dataSourceKubernetesService(),
 			"kubernetes_storage_class": dataSourceKubernetesStorageClass(),
