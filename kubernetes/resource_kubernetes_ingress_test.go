--- conflicted
+++ resolved
@@ -18,16 +18,11 @@
 	resourceName := "kubernetes_ingress.test"
 
 	resource.Test(t, resource.TestCase{
-<<<<<<< HEAD
-		PreCheck:          func() { testAccPreCheck(t) },
-		IDRefreshName:     resourceName,
-=======
 		PreCheck: func() {
 			testAccPreCheck(t)
 			skipIfClusterVersionGreaterThanOrEqual(t, "1.22.0")
 		},
 		IDRefreshName:     "kubernetes_ingress.test",
->>>>>>> 735d656e
 		ProviderFactories: testAccProviderFactories,
 		CheckDestroy:      testAccCheckKubernetesIngressDestroy,
 		Steps: []resource.TestStep{
@@ -150,16 +145,11 @@
 	resourceName := "kubernetes_ingress.test"
 
 	resource.Test(t, resource.TestCase{
-<<<<<<< HEAD
-		PreCheck:          func() { testAccPreCheck(t) },
-		IDRefreshName:     resourceName,
-=======
 		PreCheck: func() {
 			testAccPreCheck(t)
 			skipIfClusterVersionGreaterThanOrEqual(t, "1.22.0")
 		},
 		IDRefreshName:     "kubernetes_ingress.test",
->>>>>>> 735d656e
 		ProviderFactories: testAccProviderFactories,
 		CheckDestroy:      testAccCheckKubernetesIngressDestroy,
 		Steps: []resource.TestStep{
@@ -207,16 +197,11 @@
 	resourceName := "kubernetes_ingress.test"
 
 	resource.Test(t, resource.TestCase{
-<<<<<<< HEAD
-		PreCheck:          func() { testAccPreCheck(t) },
-		IDRefreshName:     resourceName,
-=======
 		PreCheck: func() {
 			testAccPreCheck(t)
 			skipIfClusterVersionGreaterThanOrEqual(t, "1.22.0")
 		},
 		IDRefreshName:     "kubernetes_ingress.test",
->>>>>>> 735d656e
 		IDRefreshIgnore:   []string{"metadata.0.resource_version"},
 		ProviderFactories: testAccProviderFactories,
 		CheckDestroy:      testAccCheckKubernetesIngressDestroy,
@@ -263,17 +248,12 @@
 	resourceName := "kubernetes_ingress.test"
 
 	resource.Test(t, resource.TestCase{
-<<<<<<< HEAD
-		PreCheck:          func() { testAccPreCheck(t); skipIfNotRunningInGke(t) },
-		IDRefreshName:     resourceName,
-=======
 		PreCheck: func() {
 			testAccPreCheck(t)
 			skipIfClusterVersionGreaterThanOrEqual(t, "1.22.0")
 			skipIfNotRunningInGke(t)
 		},
 		IDRefreshName:     "kubernetes_ingress.test",
->>>>>>> 735d656e
 		ProviderFactories: testAccProviderFactories,
 		CheckDestroy:      testAccCheckKubernetesIngressDestroy,
 		Steps: []resource.TestStep{
