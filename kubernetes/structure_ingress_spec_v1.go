--- conflicted
+++ resolved
@@ -256,35 +256,4 @@
 	}
 
 	return tlsList
-<<<<<<< HEAD
-=======
-}
-
-// Patch Ops
-
-func patchIngressV1Spec(keyPrefix, pathPrefix string, d *schema.ResourceData) PatchOperations {
-	ops := make([]PatchOperation, 0)
-	if d.HasChange(keyPrefix + "backend") {
-		ops = append(ops, &ReplaceOperation{
-			Path:  pathPrefix + "backend",
-			Value: expandIngressV1Backend(d.Get(keyPrefix + "backend").([]interface{})),
-		})
-	}
-
-	if d.HasChange(keyPrefix + "rule") {
-		ops = append(ops, &ReplaceOperation{
-			Path:  pathPrefix + "rules",
-			Value: expandIngressV1Rule(d.Get(keyPrefix + "rule").([]interface{})),
-		})
-	}
-
-	if d.HasChange(keyPrefix + "tls") {
-		ops = append(ops, &ReplaceOperation{
-			Path:  pathPrefix + "tls",
-			Value: expandIngressV1TLS(d.Get(keyPrefix + "tls").([]interface{})),
-		})
-	}
-
-	return ops
->>>>>>> 00db9d2d
 }