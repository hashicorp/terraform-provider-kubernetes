package kubernetes

import (
	"bytes"
	"fmt"
	"log"
	"net/http"

	"github.com/hashicorp/terraform-plugin-sdk/helper/logging"
	"github.com/hashicorp/terraform-plugin-sdk/helper/schema"
	"github.com/hashicorp/terraform-plugin-sdk/terraform"
	"github.com/mitchellh/go-homedir"
	apimachineryschema "k8s.io/apimachinery/pkg/runtime/schema"
	kubernetes "k8s.io/client-go/kubernetes"
	_ "k8s.io/client-go/plugin/pkg/client/auth"
	restclient "k8s.io/client-go/rest"

	"k8s.io/client-go/tools/clientcmd"
	clientcmdapi "k8s.io/client-go/tools/clientcmd/api"
	aggregator "k8s.io/kube-aggregator/pkg/client/clientset_generated/clientset"
)

func Provider() terraform.ResourceProvider {
	p := &schema.Provider{
		Schema: map[string]*schema.Schema{
			"host": {
				Type:        schema.TypeString,
				Optional:    true,
				DefaultFunc: schema.EnvDefaultFunc("KUBE_HOST", ""),
				Description: "The hostname (in form of URI) of Kubernetes master.",
			},
			"username": {
				Type:        schema.TypeString,
				Optional:    true,
				DefaultFunc: schema.EnvDefaultFunc("KUBE_USER", ""),
				Description: "The username to use for HTTP basic authentication when accessing the Kubernetes master endpoint.",
			},
			"password": {
				Type:        schema.TypeString,
				Optional:    true,
				DefaultFunc: schema.EnvDefaultFunc("KUBE_PASSWORD", ""),
				Description: "The password to use for HTTP basic authentication when accessing the Kubernetes master endpoint.",
			},
			"insecure": {
				Type:        schema.TypeBool,
				Optional:    true,
				DefaultFunc: schema.EnvDefaultFunc("KUBE_INSECURE", false),
				Description: "Whether server should be accessed without verifying the TLS certificate.",
			},
			"client_certificate": {
				Type:        schema.TypeString,
				Optional:    true,
				DefaultFunc: schema.EnvDefaultFunc("KUBE_CLIENT_CERT_DATA", ""),
				Description: "PEM-encoded client certificate for TLS authentication.",
			},
			"client_key": {
				Type:        schema.TypeString,
				Optional:    true,
				DefaultFunc: schema.EnvDefaultFunc("KUBE_CLIENT_KEY_DATA", ""),
				Description: "PEM-encoded client certificate key for TLS authentication.",
			},
			"cluster_ca_certificate": {
				Type:        schema.TypeString,
				Optional:    true,
				DefaultFunc: schema.EnvDefaultFunc("KUBE_CLUSTER_CA_CERT_DATA", ""),
				Description: "PEM-encoded root certificates bundle for TLS authentication.",
			},
			"config_path": {
				Type:     schema.TypeString,
				Optional: true,
				DefaultFunc: schema.MultiEnvDefaultFunc(
					[]string{
						"KUBE_CONFIG",
						"KUBECONFIG",
					},
					"~/.kube/config"),
				Description: "Path to the kube config file, defaults to ~/.kube/config",
			},
			"config_context": {
				Type:        schema.TypeString,
				Optional:    true,
				DefaultFunc: schema.EnvDefaultFunc("KUBE_CTX", ""),
			},
			"config_context_auth_info": {
				Type:        schema.TypeString,
				Optional:    true,
				DefaultFunc: schema.EnvDefaultFunc("KUBE_CTX_AUTH_INFO", ""),
				Description: "",
			},
			"config_context_cluster": {
				Type:        schema.TypeString,
				Optional:    true,
				DefaultFunc: schema.EnvDefaultFunc("KUBE_CTX_CLUSTER", ""),
				Description: "",
			},
			"token": {
				Type:        schema.TypeString,
				Optional:    true,
				DefaultFunc: schema.EnvDefaultFunc("KUBE_TOKEN", ""),
				Description: "Token to authenticate an service account",
			},
			"load_config_file": {
				Type:        schema.TypeBool,
				Optional:    true,
				DefaultFunc: schema.EnvDefaultFunc("KUBE_LOAD_CONFIG_FILE", true),
				Description: "Load local kubeconfig.",
			},
			"exec": {
				Type:     schema.TypeList,
				Optional: true,
				MaxItems: 1,
				Elem: &schema.Resource{
					Schema: map[string]*schema.Schema{
						"api_version": {
							Type:     schema.TypeString,
							Required: true,
						},
						"command": {
							Type:     schema.TypeString,
							Required: true,
						},
						"env": {
							Type:     schema.TypeMap,
							Optional: true,
							Elem:     &schema.Schema{Type: schema.TypeString},
						},
						"args": {
							Type:     schema.TypeList,
							Optional: true,
							Elem:     &schema.Schema{Type: schema.TypeString},
						},
					},
				},
				Description: "",
			},
		},

		DataSourcesMap: map[string]*schema.Resource{
			"kubernetes_config_map":      dataSourceKubernetesConfigMap(),
<<<<<<< HEAD
			"kubernetes_ingress":         dataSourceKubernetesIngress(),
=======
>>>>>>> e2a47b21
			"kubernetes_secret":          dataSourceKubernetesSecret(),
			"kubernetes_service":         dataSourceKubernetesService(),
			"kubernetes_service_account": dataSourceKubernetesServiceAccount(),
			"kubernetes_storage_class":   dataSourceKubernetesStorageClass(),
		},

		ResourcesMap: map[string]*schema.Resource{
			"kubernetes_api_service":               resourceKubernetesAPIService(),
			"kubernetes_cluster_role":              resourceKubernetesClusterRole(),
			"kubernetes_cluster_role_binding":      resourceKubernetesClusterRoleBinding(),
			"kubernetes_config_map":                resourceKubernetesConfigMap(),
			"kubernetes_cron_job":                  resourceKubernetesCronJob(),
			"kubernetes_daemonset":                 resourceKubernetesDaemonSet(),
			"kubernetes_deployment":                resourceKubernetesDeployment(),
			"kubernetes_endpoints":                 resourceKubernetesEndpoints(),
			"kubernetes_horizontal_pod_autoscaler": resourceKubernetesHorizontalPodAutoscaler(),
			"kubernetes_ingress":                   resourceKubernetesIngress(),
			"kubernetes_job":                       resourceKubernetesJob(),
			"kubernetes_limit_range":               resourceKubernetesLimitRange(),
			"kubernetes_namespace":                 resourceKubernetesNamespace(),
			"kubernetes_network_policy":            resourceKubernetesNetworkPolicy(),
			"kubernetes_persistent_volume":         resourceKubernetesPersistentVolume(),
			"kubernetes_persistent_volume_claim":   resourceKubernetesPersistentVolumeClaim(),
			"kubernetes_pod":                       resourceKubernetesPod(),
			"kubernetes_pod_disruption_budget":     resourceKubernetesPodDisruptionBudget(),
			"kubernetes_priority_class":            resourceKubernetesPriorityClass(),
			"kubernetes_replication_controller":    resourceKubernetesReplicationController(),
			"kubernetes_role_binding":              resourceKubernetesRoleBinding(),
			"kubernetes_resource_quota":            resourceKubernetesResourceQuota(),
			"kubernetes_role":                      resourceKubernetesRole(),
			"kubernetes_secret":                    resourceKubernetesSecret(),
			"kubernetes_service":                   resourceKubernetesService(),
			"kubernetes_service_account":           resourceKubernetesServiceAccount(),
			"kubernetes_stateful_set":              resourceKubernetesStatefulSet(),
			"kubernetes_storage_class":             resourceKubernetesStorageClass(),
		},
	}

	p.ConfigureFunc = func(d *schema.ResourceData) (interface{}, error) {
		terraformVersion := p.TerraformVersion
		if terraformVersion == "" {
			// Terraform 0.12 introduced this field to the protocol
			// We can therefore assume that if it's missing it's 0.10 or 0.11
			terraformVersion = "0.11+compatible"
		}
		return providerConfigure(d, terraformVersion)
	}

	return p
}

type KubeClientsets interface {
	MainClientset() (*kubernetes.Clientset, error)
	AggregatorClientset() (*aggregator.Clientset, error)
}

type kubeClientsets struct {
	config              *restclient.Config
	mainClientset       *kubernetes.Clientset
	aggregatorClientset *aggregator.Clientset
}

func (k kubeClientsets) MainClientset() (*kubernetes.Clientset, error) {
	if k.mainClientset != nil {
		return k.mainClientset, nil
	}
	if k.config != nil {
		kc, err := kubernetes.NewForConfig(k.config)
		if err != nil {
			return nil, fmt.Errorf("Failed to configure client: %s", err)
		}
		k.mainClientset = kc
	}
	return k.mainClientset, nil
}

func (k kubeClientsets) AggregatorClientset() (*aggregator.Clientset, error) {
	if k.aggregatorClientset != nil {
		return k.aggregatorClientset, nil
	}
	if k.config != nil {
		ac, err := aggregator.NewForConfig(k.config)
		if err != nil {
			return nil, fmt.Errorf("Failed to configure client: %s", err)
		}
		k.aggregatorClientset = ac
	}
	return k.aggregatorClientset, nil
}

func providerConfigure(d *schema.ResourceData, terraformVersion string) (interface{}, error) {

	// Config initialization
	cfg, err := initializeConfiguration(d)
	if err != nil {
		return nil, err
	}
	if cfg == nil {
		// This is a TEMPORARY measure to work around https://github.com/hashicorp/terraform/issues/24055
		// IMPORTANT: this will NOT enable a workaround of issue: https://github.com/hashicorp/terraform/issues/4149
		// IMPORTANT: if the supplied configuration is incomplete or invalid
		///IMPORTANT: provider operations will fail or attempt to connect to localhost endpoints
		cfg = &restclient.Config{}
	}

	cfg.UserAgent = fmt.Sprintf("HashiCorp/1.0 Terraform/%s", terraformVersion)

	if logging.IsDebugOrHigher() {
		log.Printf("[DEBUG] Enabling HTTP requests/responses tracing")
		cfg.WrapTransport = func(rt http.RoundTripper) http.RoundTripper {
			return logging.NewTransport("Kubernetes", rt)
		}
	}

	m := kubeClientsets{
		config:              cfg,
		mainClientset:       nil,
		aggregatorClientset: nil,
	}
	return m, nil
}

func initializeConfiguration(d *schema.ResourceData) (*restclient.Config, error) {
	overrides := &clientcmd.ConfigOverrides{}
	loader := &clientcmd.ClientConfigLoadingRules{}

	if d.Get("load_config_file").(bool) {
		log.Printf("[DEBUG] Trying to load configuration from file")
		if configPath, ok := d.GetOk("config_path"); ok && configPath.(string) != "" {
			path, err := homedir.Expand(configPath.(string))
			if err != nil {
				return nil, err
			}
			log.Printf("[DEBUG] Configuration file is: %s", path)
			loader.ExplicitPath = path

			ctxSuffix := "; default context"

			ctx, ctxOk := d.GetOk("config_context")
			authInfo, authInfoOk := d.GetOk("config_context_auth_info")
			cluster, clusterOk := d.GetOk("config_context_cluster")
			if ctxOk || authInfoOk || clusterOk {
				ctxSuffix = "; overriden context"
				if ctxOk {
					overrides.CurrentContext = ctx.(string)
					ctxSuffix += fmt.Sprintf("; config ctx: %s", overrides.CurrentContext)
					log.Printf("[DEBUG] Using custom current context: %q", overrides.CurrentContext)
				}

				overrides.Context = clientcmdapi.Context{}
				if authInfoOk {
					overrides.Context.AuthInfo = authInfo.(string)
					ctxSuffix += fmt.Sprintf("; auth_info: %s", overrides.Context.AuthInfo)
				}
				if clusterOk {
					overrides.Context.Cluster = cluster.(string)
					ctxSuffix += fmt.Sprintf("; cluster: %s", overrides.Context.Cluster)
				}
				log.Printf("[DEBUG] Using overidden context: %#v", overrides.Context)
			}
		}
	}

	// Overriding with static configuration
	if v, ok := d.GetOk("insecure"); ok {
		overrides.ClusterInfo.InsecureSkipTLSVerify = v.(bool)
	}
	if v, ok := d.GetOk("cluster_ca_certificate"); ok {
		overrides.ClusterInfo.CertificateAuthorityData = bytes.NewBufferString(v.(string)).Bytes()
	}
	if v, ok := d.GetOk("client_certificate"); ok {
		overrides.AuthInfo.ClientCertificateData = bytes.NewBufferString(v.(string)).Bytes()
	}
	if v, ok := d.GetOk("host"); ok {
		// Server has to be the complete address of the kubernetes cluster (scheme://hostname:port), not just the hostname,
		// because `overrides` are processed too late to be taken into account by `defaultServerUrlFor()`.
		// This basically replicates what defaultServerUrlFor() does with config but for overrides,
		// see https://github.com/kubernetes/client-go/blob/v12.0.0/rest/url_utils.go#L85-L87
		hasCA := len(overrides.ClusterInfo.CertificateAuthorityData) != 0
		hasCert := len(overrides.AuthInfo.ClientCertificateData) != 0
		defaultTLS := hasCA || hasCert || overrides.ClusterInfo.InsecureSkipTLSVerify
		host, _, err := restclient.DefaultServerURL(v.(string), "", apimachineryschema.GroupVersion{}, defaultTLS)
		if err != nil {
			return nil, fmt.Errorf("Failed to parse host: %s", err)
		}

		overrides.ClusterInfo.Server = host.String()
	}
	if v, ok := d.GetOk("username"); ok {
		overrides.AuthInfo.Username = v.(string)
	}
	if v, ok := d.GetOk("password"); ok {
		overrides.AuthInfo.Password = v.(string)
	}
	if v, ok := d.GetOk("client_key"); ok {
		overrides.AuthInfo.ClientKeyData = bytes.NewBufferString(v.(string)).Bytes()
	}
	if v, ok := d.GetOk("token"); ok {
		overrides.AuthInfo.Token = v.(string)
	}

	if v, ok := d.GetOk("exec"); ok {
		exec := &clientcmdapi.ExecConfig{}
		if spec, ok := v.([]interface{})[0].(map[string]interface{}); ok {
			exec.APIVersion = spec["api_version"].(string)
			exec.Command = spec["command"].(string)
			exec.Args = expandStringSlice(spec["args"].([]interface{}))
			for kk, vv := range spec["env"].(map[string]interface{}) {
				exec.Env = append(exec.Env, clientcmdapi.ExecEnvVar{Name: kk, Value: vv.(string)})
			}
		} else {
			return nil, fmt.Errorf("Failed to parse exec")
		}
		overrides.AuthInfo.Exec = exec
	}

	cc := clientcmd.NewNonInteractiveDeferredLoadingClientConfig(loader, overrides)
	cfg, err := cc.ClientConfig()
	if err != nil {
		log.Printf("[WARN] Invalid provider configuration was supplied. Provider operations likely to fail.")
		return nil, nil
	}

	log.Printf("[INFO] Successfully initialized config")
	return cfg, nil
}<|MERGE_RESOLUTION|>--- conflicted
+++ resolved
@@ -137,10 +137,7 @@
 
 		DataSourcesMap: map[string]*schema.Resource{
 			"kubernetes_config_map":      dataSourceKubernetesConfigMap(),
-<<<<<<< HEAD
 			"kubernetes_ingress":         dataSourceKubernetesIngress(),
-=======
->>>>>>> e2a47b21
 			"kubernetes_secret":          dataSourceKubernetesSecret(),
 			"kubernetes_service":         dataSourceKubernetesService(),
 			"kubernetes_service_account": dataSourceKubernetesServiceAccount(),
