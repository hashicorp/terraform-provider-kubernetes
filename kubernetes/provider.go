// Copyright (c) HashiCorp, Inc.
// SPDX-License-Identifier: MPL-2.0

package kubernetes

import (
	"bytes"
	"context"
	"fmt"
	"log"
	"net/http"
	"os"
	"path/filepath"
	"strconv"

	"github.com/hashicorp/go-cty/cty"
	gversion "github.com/hashicorp/go-version"
	"github.com/mitchellh/go-homedir"

	"github.com/hashicorp/terraform-plugin-sdk/v2/diag"
	"github.com/hashicorp/terraform-plugin-sdk/v2/helper/logging"
	"github.com/hashicorp/terraform-plugin-sdk/v2/helper/schema"
	"github.com/hashicorp/terraform-plugin-sdk/v2/helper/validation"

	"k8s.io/client-go/discovery"
	"k8s.io/client-go/dynamic"
	"k8s.io/client-go/kubernetes"
	"k8s.io/client-go/tools/clientcmd"
	"k8s.io/utils/ptr"

	apimachineryschema "k8s.io/apimachinery/pkg/runtime/schema"
	_ "k8s.io/client-go/plugin/pkg/client/auth"
	restclient "k8s.io/client-go/rest"
	clientcmdapi "k8s.io/client-go/tools/clientcmd/api"
	aggregator "k8s.io/kube-aggregator/pkg/client/clientset_generated/clientset"
)

const defaultFieldManagerName = "Terraform"

func Provider() *schema.Provider {
	p := &schema.Provider{
		Schema: map[string]*schema.Schema{
			"host": {
				Type:        schema.TypeString,
				Optional:    true,
				DefaultFunc: schema.EnvDefaultFunc("KUBE_HOST", ""),
				Description: "The hostname (in form of URI) of Kubernetes master.",
			},
			"username": {
				Type:        schema.TypeString,
				Optional:    true,
				DefaultFunc: schema.EnvDefaultFunc("KUBE_USER", ""),
				Description: "The username to use for HTTP basic authentication when accessing the Kubernetes master endpoint.",
			},
			"password": {
				Type:        schema.TypeString,
				Optional:    true,
				DefaultFunc: schema.EnvDefaultFunc("KUBE_PASSWORD", ""),
				Description: "The password to use for HTTP basic authentication when accessing the Kubernetes master endpoint.",
			},
			"insecure": {
				Type:        schema.TypeBool,
				Optional:    true,
				DefaultFunc: schema.EnvDefaultFunc("KUBE_INSECURE", false),
				Description: "Whether server should be accessed without verifying the TLS certificate.",
			},
			"tls_server_name": {
				Type:        schema.TypeString,
				Optional:    true,
				DefaultFunc: schema.EnvDefaultFunc("KUBE_TLS_SERVER_NAME", ""),
				Description: "Server name passed to the server for SNI and is used in the client to check server certificates against.",
			},
			"client_certificate": {
				Type:        schema.TypeString,
				Optional:    true,
				DefaultFunc: schema.EnvDefaultFunc("KUBE_CLIENT_CERT_DATA", ""),
				Description: "PEM-encoded client certificate for TLS authentication.",
			},
			"client_key": {
				Type:        schema.TypeString,
				Optional:    true,
				DefaultFunc: schema.EnvDefaultFunc("KUBE_CLIENT_KEY_DATA", ""),
				Description: "PEM-encoded client certificate key for TLS authentication.",
			},
			"cluster_ca_certificate": {
				Type:        schema.TypeString,
				Optional:    true,
				DefaultFunc: schema.EnvDefaultFunc("KUBE_CLUSTER_CA_CERT_DATA", ""),
				Description: "PEM-encoded root certificates bundle for TLS authentication.",
			},
			"config_paths": {
				Type:        schema.TypeList,
				Elem:        &schema.Schema{Type: schema.TypeString},
				Optional:    true,
				Description: "A list of paths to kube config files. Can be set with KUBE_CONFIG_PATHS environment variable.",
			},
			"config_path": {
				Type:          schema.TypeString,
				Optional:      true,
				DefaultFunc:   schema.EnvDefaultFunc("KUBE_CONFIG_PATH", nil),
				Description:   "Path to the kube config file. Can be set with KUBE_CONFIG_PATH.",
				ConflictsWith: []string{"config_paths"},
			},
			"config_data": {
				Type:          schema.TypeString,
				Optional:      true,
				Sensitive:     true,
				DefaultFunc:   schema.EnvDefaultFunc("KUBE_CONFIG_DATA", nil),
				Description:   "Raw Kubernetes config data. Can be set with KUBE_CONFIG_DATA. Takes precidence over all over configutaion. No overrides allowed.",
				ConflictsWith: []string{"config_path", "config_paths"},
			},
			"config_context": {
				Type:        schema.TypeString,
				Optional:    true,
				DefaultFunc: schema.EnvDefaultFunc("KUBE_CTX", ""),
			},
			"config_context_auth_info": {
				Type:        schema.TypeString,
				Optional:    true,
				DefaultFunc: schema.EnvDefaultFunc("KUBE_CTX_AUTH_INFO", ""),
				Description: "",
			},
			"config_context_cluster": {
				Type:        schema.TypeString,
				Optional:    true,
				DefaultFunc: schema.EnvDefaultFunc("KUBE_CTX_CLUSTER", ""),
				Description: "",
			},
			"token": {
				Type:        schema.TypeString,
				Optional:    true,
				DefaultFunc: schema.EnvDefaultFunc("KUBE_TOKEN", ""),
				Description: "Token to authenticate an service account",
			},
			"proxy_url": {
				Type:        schema.TypeString,
				Optional:    true,
				Description: "URL to the proxy to be used for all API requests",
				DefaultFunc: schema.EnvDefaultFunc("KUBE_PROXY_URL", ""),
			},
			"exec": {
				Type:     schema.TypeList,
				Optional: true,
				MaxItems: 1,
				Elem: &schema.Resource{
					Schema: map[string]*schema.Schema{
						"api_version": {
							Type:     schema.TypeString,
							Required: true,
							ValidateDiagFunc: func(val interface{}, key cty.Path) diag.Diagnostics {
								apiVersion := val.(string)
								if apiVersion == "client.authentication.k8s.io/v1alpha1" {
									return diag.Diagnostics{{
										Severity: diag.Warning,
										Summary:  "v1alpha1 of the client authentication API is deprecated, use v1beta1 or above",
										Detail:   "v1alpha1 of the client authentication API will be removed in Kubernetes client versions 1.24 and above. You may need to update your exec plugin to use the latest version.",
									}}
								}
								return nil
							},
						},
						"command": {
							Type:     schema.TypeString,
							Required: true,
						},
						"env": {
							Type:     schema.TypeMap,
							Optional: true,
							Elem:     &schema.Schema{Type: schema.TypeString},
						},
						"args": {
							Type:     schema.TypeList,
							Optional: true,
							Elem:     &schema.Schema{Type: schema.TypeString},
						},
					},
				},
				Description: "",
			},
			"experiments": {
				Type:        schema.TypeList,
				MaxItems:    1,
				Optional:    true,
				Description: "Enable and disable experimental features.",
				Elem: &schema.Resource{
					Schema: map[string]*schema.Schema{
						"manifest_resource": {
							Type:     schema.TypeBool,
							Optional: true,
							DefaultFunc: func() (interface{}, error) {
								if v := os.Getenv("TF_X_KUBERNETES_MANIFEST_RESOURCE"); v != "" {
									vv, err := strconv.ParseBool(v)
									if err != nil {
										return true, err
									}
									return vv, nil
								}
								return true, nil
							},
							Description: "Enable the `kubernetes_manifest` resource.",
							Deprecated:  "The kubernetes_manifest resource is now permanently enabled and no longer considered an experiment. This flag has no effect and will be removed in the near future.",
						},
					},
				},
			},
			"ignore_annotations": {
				Type: schema.TypeList,
				Elem: &schema.Schema{
					Type:         schema.TypeString,
					ValidateFunc: validation.StringIsValidRegExp,
				},
				Optional:    true,
				Description: "List of Kubernetes metadata annotations to ignore across all resources handled by this provider for situations where external systems are managing certain resource annotations. Each item is a regular expression.",
			},
			"ignore_labels": {
				Type: schema.TypeList,
				Elem: &schema.Schema{
					Type:         schema.TypeString,
					ValidateFunc: validation.StringIsValidRegExp,
				},
				Optional:    true,
				Description: "List of Kubernetes metadata labels to ignore across all resources handled by this provider for situations where external systems are managing certain resource labels. Each item is a regular expression.",
			},
		},

		DataSourcesMap: map[string]*schema.Resource{
			// core
			"kubernetes_config_map":                 dataSourceKubernetesConfigMapV1(),
			"kubernetes_config_map_v1":              dataSourceKubernetesConfigMapV1(),
			"kubernetes_namespace":                  dataSourceKubernetesNamespaceV1(),
			"kubernetes_namespace_v1":               dataSourceKubernetesNamespaceV1(),
			"kubernetes_all_namespaces":             dataSourceKubernetesAllNamespaces(),
			"kubernetes_secret":                     dataSourceKubernetesSecretV1(),
			"kubernetes_secret_v1":                  dataSourceKubernetesSecretV1(),
			"kubernetes_endpoints_v1":               dataSourceKubernetesEndpointsV1(),
			"kubernetes_service":                    dataSourceKubernetesServiceV1(),
			"kubernetes_service_v1":                 dataSourceKubernetesServiceV1(),
			"kubernetes_pod":                        dataSourceKubernetesPodV1(),
			"kubernetes_pod_v1":                     dataSourceKubernetesPodV1(),
			"kubernetes_service_account":            dataSourceKubernetesServiceAccountV1(),
			"kubernetes_service_account_v1":         dataSourceKubernetesServiceAccountV1(),
			"kubernetes_persistent_volume_v1":       dataSourceKubernetesPersistentVolumeV1(),
			"kubernetes_persistent_volume_claim":    dataSourceKubernetesPersistentVolumeClaimV1(),
			"kubernetes_persistent_volume_claim_v1": dataSourceKubernetesPersistentVolumeClaimV1(),
			"kubernetes_nodes":                      dataSourceKubernetesNodes(),
			"kubernetes_server_version":             dataSourceKubernetesServerVersion(),

			// networking
			"kubernetes_ingress":    dataSourceKubernetesIngress(),
			"kubernetes_ingress_v1": dataSourceKubernetesIngressV1(),

			// storage
			"kubernetes_storage_class":    dataSourceKubernetesStorageClassV1(),
			"kubernetes_storage_class_v1": dataSourceKubernetesStorageClassV1(),

			// admission control
			"kubernetes_mutating_webhook_configuration_v1": dataSourceKubernetesMutatingWebhookConfigurationV1(),
		},

		ResourcesMap: map[string]*schema.Resource{
			// core
			"kubernetes_namespace":                  resourceKubernetesNamespaceV1(),
			"kubernetes_namespace_v1":               resourceKubernetesNamespaceV1(),
			"kubernetes_service":                    resourceKubernetesServiceV1(),
			"kubernetes_service_v1":                 resourceKubernetesServiceV1(),
			"kubernetes_service_account":            resourceKubernetesServiceAccountV1(),
			"kubernetes_service_account_v1":         resourceKubernetesServiceAccountV1(),
			"kubernetes_default_service_account":    resourceKubernetesDefaultServiceAccountV1(),
			"kubernetes_default_service_account_v1": resourceKubernetesDefaultServiceAccountV1(),
			"kubernetes_config_map":                 resourceKubernetesConfigMapV1(),
			"kubernetes_config_map_v1":              resourceKubernetesConfigMapV1(),
			"kubernetes_config_map_v1_data":         resourceKubernetesConfigMapV1Data(),
			"kubernetes_secret":                     resourceKubernetesSecretV1(),
			"kubernetes_secret_v1":                  resourceKubernetesSecretV1(),
			"kubernetes_pod":                        resourceKubernetesPodV1(),
			"kubernetes_pod_v1":                     resourceKubernetesPodV1(),
			"kubernetes_endpoints":                  resourceKubernetesEndpointsV1(),
			"kubernetes_endpoints_v1":               resourceKubernetesEndpointsV1(),
			"kubernetes_endpoint_slice_v1":          resourceKubernetesEndpointSliceV1(),
			"kubernetes_env":                        resourceKubernetesEnv(),
			"kubernetes_limit_range":                resourceKubernetesLimitRangeV1(),
			"kubernetes_limit_range_v1":             resourceKubernetesLimitRangeV1(),
			"kubernetes_node_taint":                 resourceKubernetesNodeTaint(),
			"kubernetes_persistent_volume":          resourceKubernetesPersistentVolumeV1(),
			"kubernetes_persistent_volume_v1":       resourceKubernetesPersistentVolumeV1(),
			"kubernetes_persistent_volume_claim":    resourceKubernetesPersistentVolumeClaimV1(),
			"kubernetes_persistent_volume_claim_v1": resourceKubernetesPersistentVolumeClaimV1(),
			"kubernetes_replication_controller":     resourceKubernetesReplicationControllerV1(),
			"kubernetes_replication_controller_v1":  resourceKubernetesReplicationControllerV1(),
			"kubernetes_resource_quota":             resourceKubernetesResourceQuotaV1(),
			"kubernetes_resource_quota_v1":          resourceKubernetesResourceQuotaV1(),

			// api registration
			"kubernetes_api_service":    resourceKubernetesAPIServiceV1(),
			"kubernetes_api_service_v1": resourceKubernetesAPIServiceV1(),

			// apps
			"kubernetes_deployment":      resourceKubernetesDeploymentV1(),
			"kubernetes_deployment_v1":   resourceKubernetesDeploymentV1(),
			"kubernetes_daemonset":       resourceKubernetesDaemonSetV1(),
			"kubernetes_daemon_set_v1":   resourceKubernetesDaemonSetV1(),
			"kubernetes_stateful_set":    resourceKubernetesStatefulSetV1(),
			"kubernetes_stateful_set_v1": resourceKubernetesStatefulSetV1(),

			// batch
			"kubernetes_job":         resourceKubernetesJobV1(),
			"kubernetes_job_v1":      resourceKubernetesJobV1(),
			"kubernetes_cron_job":    resourceKubernetesCronJobV1Beta1(),
			"kubernetes_cron_job_v1": resourceKubernetesCronJobV1(),

			// autoscaling
			"kubernetes_horizontal_pod_autoscaler":         resourceKubernetesHorizontalPodAutoscaler(),
			"kubernetes_horizontal_pod_autoscaler_v1":      resourceKubernetesHorizontalPodAutoscalerV1(),
			"kubernetes_horizontal_pod_autoscaler_v2beta2": resourceKubernetesHorizontalPodAutoscalerV2Beta2(),
			"kubernetes_horizontal_pod_autoscaler_v2":      resourceKubernetesHorizontalPodAutoscalerV2(),

			// certificates
			"kubernetes_certificate_signing_request":    resourceKubernetesCertificateSigningRequest(),
			"kubernetes_certificate_signing_request_v1": resourceKubernetesCertificateSigningRequestV1(),

			// rbac
			"kubernetes_role":                    resourceKubernetesRoleV1(),
			"kubernetes_role_v1":                 resourceKubernetesRoleV1(),
			"kubernetes_role_binding":            resourceKubernetesRoleBindingV1(),
			"kubernetes_role_binding_v1":         resourceKubernetesRoleBindingV1(),
			"kubernetes_cluster_role":            resourceKubernetesClusterRoleV1(),
			"kubernetes_cluster_role_v1":         resourceKubernetesClusterRoleV1(),
			"kubernetes_cluster_role_binding":    resourceKubernetesClusterRoleBindingV1(),
			"kubernetes_cluster_role_binding_v1": resourceKubernetesClusterRoleBindingV1(),

			// networking
			"kubernetes_ingress":           resourceKubernetesIngressV1Beta1(),
			"kubernetes_ingress_v1":        resourceKubernetesIngressV1(),
			"kubernetes_ingress_class":     resourceKubernetesIngressClassV1(),
			"kubernetes_ingress_class_v1":  resourceKubernetesIngressClassV1(),
			"kubernetes_network_policy":    resourceKubernetesNetworkPolicyV1(),
			"kubernetes_network_policy_v1": resourceKubernetesNetworkPolicyV1(),

			// policy
			"kubernetes_pod_disruption_budget":       resourceKubernetesPodDisruptionBudget(),
			"kubernetes_pod_disruption_budget_v1":    resourceKubernetesPodDisruptionBudgetV1(),
			"kubernetes_pod_security_policy":         resourceKubernetesPodSecurityPolicyV1Beta1(),
			"kubernetes_pod_security_policy_v1beta1": resourceKubernetesPodSecurityPolicyV1Beta1(),

			// scheduling
			"kubernetes_priority_class":    resourceKubernetesPriorityClassV1(),
			"kubernetes_priority_class_v1": resourceKubernetesPriorityClassV1(),

			// admission control
			"kubernetes_validating_webhook_configuration":    resourceKubernetesValidatingWebhookConfigurationV1Beta1(),
			"kubernetes_validating_webhook_configuration_v1": resourceKubernetesValidatingWebhookConfigurationV1(),
			"kubernetes_mutating_webhook_configuration":      resourceKubernetesMutatingWebhookConfiguration(),
			"kubernetes_mutating_webhook_configuration_v1":   resourceKubernetesMutatingWebhookConfigurationV1(),

			// storage
			"kubernetes_storage_class":    resourceKubernetesStorageClassV1(),
			"kubernetes_storage_class_v1": resourceKubernetesStorageClassV1(),
			"kubernetes_csi_driver":       resourceKubernetesCSIDriverV1Beta1(),
			"kubernetes_csi_driver_v1":    resourceKubernetesCSIDriverV1(),

			// provider helper resources
			"kubernetes_labels":      resourceKubernetesLabels(),
			"kubernetes_annotations": resourceKubernetesAnnotations(),

			// authentication
			"kubernetes_token_request_v1": resourceKubernetesTokenRequestV1(),

			//node
			"kubernetes_runtime_class_v1": resourceKubernetesRuntimeClassV1(),
		},
	}

	p.ConfigureProvider = func(ctx context.Context, req schema.ConfigureProviderRequest, res *schema.ConfigureProviderResponse) {
		if req.DeferralAllowed && !req.ResourceData.GetRawConfig().IsWhollyKnown() {
			res.Deferred = &schema.Deferred{
				Reason: schema.DeferredReasonProviderConfigUnknown,
			}
		}
		res.Meta, res.Diagnostics = providerConfigure(ctx, req.ResourceData, p.TerraformVersion)
	}

	return p
}

type KubeClientsets interface {
	MainClientset() (*kubernetes.Clientset, error)
	AggregatorClientset() (*aggregator.Clientset, error)
	DynamicClient() (dynamic.Interface, error)
	DiscoveryClient() (discovery.DiscoveryInterface, error)
}

type providerMetadata struct {
	// TODO: this struct has become overloaded we should
	// rename this or break it into smaller structs
	config              *restclient.Config
	mainClientset       *kubernetes.Clientset
	aggregatorClientset *aggregator.Clientset
	dynamicClient       dynamic.Interface
	discoveryClient     discovery.DiscoveryInterface

	IgnoreAnnotations []string
	IgnoreLabels      []string
}

func (k providerMetadata) MainClientset() (*kubernetes.Clientset, error) {
	if k.mainClientset != nil {
		return k.mainClientset, nil
	}

	if k.config != nil {
		kc, err := kubernetes.NewForConfig(k.config)
		if err != nil {
			return nil, fmt.Errorf("Failed to configure client: %s", err)
		}
		k.mainClientset = kc
	}
	return k.mainClientset, nil
}

func (k providerMetadata) AggregatorClientset() (*aggregator.Clientset, error) {
	if k.aggregatorClientset != nil {
		return k.aggregatorClientset, nil
	}
	if k.config != nil {
		ac, err := aggregator.NewForConfig(k.config)
		if err != nil {
			return nil, fmt.Errorf("Failed to configure client: %s", err)
		}
		k.aggregatorClientset = ac
	}
	return k.aggregatorClientset, nil
}

func (k providerMetadata) DynamicClient() (dynamic.Interface, error) {
	if k.dynamicClient != nil {
		return k.dynamicClient, nil
	}

	if k.config != nil {
		kc, err := dynamic.NewForConfig(k.config)
		if err != nil {
			return nil, fmt.Errorf("Failed to configure dynamic client: %s", err)
		}
		k.dynamicClient = kc
	}
	return k.dynamicClient, nil
}

func (k providerMetadata) DiscoveryClient() (discovery.DiscoveryInterface, error) {
	if k.discoveryClient != nil {
		return k.discoveryClient, nil
	}

	if k.config != nil {
		kc, err := discovery.NewDiscoveryClientForConfig(k.config)
		if err != nil {
			return nil, fmt.Errorf("Failed to configure discovery client: %s", err)
		}
		k.discoveryClient = kc
	}
	return k.discoveryClient, nil
}

func providerConfigure(ctx context.Context, d *schema.ResourceData, terraformVersion string) (interface{}, diag.Diagnostics) {
	// Config initialization
	cfg, diags := initializeConfiguration(d)
	if diags.HasError() {
		return nil, diags
	}
	if cfg == nil {
		// This is a TEMPORARY measure to work around https://github.com/hashicorp/terraform/issues/24055
		// IMPORTANT: this will NOT enable a workaround of issue: https://github.com/hashicorp/terraform/issues/4149
		// IMPORTANT: if the supplied configuration is incomplete or invalid
		///IMPORTANT: provider operations will fail or attempt to connect to localhost endpoints
		cfg = &restclient.Config{}
	}

	cfg.UserAgent = fmt.Sprintf("HashiCorp/1.0 Terraform/%s", terraformVersion)

	if logging.IsDebugOrHigher() {
		log.Printf("[DEBUG] Enabling HTTP requests/responses tracing")
		cfg.WrapTransport = func(rt http.RoundTripper) http.RoundTripper {
			return logging.NewSubsystemLoggingHTTPTransport("Kubernetes", rt)
		}
	}

	ignoreAnnotations := []string{}
	ignoreLabels := []string{}

	if v, ok := d.Get("ignore_annotations").([]interface{}); ok {
		ignoreAnnotations = expandStringSlice(v)
	}
	if v, ok := d.Get("ignore_labels").([]interface{}); ok {
		ignoreLabels = expandStringSlice(v)
	}

	m := providerMetadata{
		config:              cfg,
		mainClientset:       nil,
		aggregatorClientset: nil,
		IgnoreAnnotations:   ignoreAnnotations,
		IgnoreLabels:        ignoreLabels,
	}
	return m, diag.Diagnostics{}
}

<<<<<<< HEAD
func initializeConfiguration(d *schema.ResourceData) (*restclient.Config, error) {

	configData, configDataOk := d.GetOk("config_data")
	if configDataOk {
		cc, err := clientcmd.NewClientConfigFromBytes([]byte(configData.(string)))
		if err != nil {
			log.Printf("[ERROR] Invalid config_data was provided. Provider operations likely to fail: %v", err)
			return nil, nil
		}
		cfg, err := cc.ClientConfig()
		if err != nil {
			log.Printf("[ERROR] Invalid config_data was provided. Provider operations likely to fail: %v", err)
			return nil, nil
		}
		return cfg, nil
	}

=======
func initializeConfiguration(d *schema.ResourceData) (*restclient.Config, diag.Diagnostics) {
	diags := make(diag.Diagnostics, 0)
>>>>>>> 65f1a7dd
	overrides := &clientcmd.ConfigOverrides{}
	loader := &clientcmd.ClientConfigLoadingRules{}

	configPaths := []string{}

	if v, ok := d.Get("config_path").(string); ok && v != "" {
		configPaths = []string{v}
	} else if v, ok := d.Get("config_paths").([]interface{}); ok && len(v) > 0 {
		for _, p := range v {
			configPaths = append(configPaths, p.(string))
		}
	} else if v := os.Getenv("KUBE_CONFIG_PATHS"); v != "" {
		// NOTE we have to do this here because the schema
		// does not yet allow you to set a default for a TypeList
		configPaths = filepath.SplitList(v)
	}

	if len(configPaths) > 0 {
		expandedPaths := []string{}
		for _, p := range configPaths {
			path, err := homedir.Expand(p)
			if err != nil {
				return nil, append(diags, diag.FromErr(err)...)
			}

			log.Printf("[DEBUG] Using kubeconfig: %s", path)
			expandedPaths = append(expandedPaths, path)
		}

		if len(expandedPaths) == 1 {
			loader.ExplicitPath = expandedPaths[0]
		} else {
			loader.Precedence = expandedPaths
		}

		ctxSuffix := "; default context"

		kubectx, ctxOk := d.GetOk("config_context")
		authInfo, authInfoOk := d.GetOk("config_context_auth_info")
		cluster, clusterOk := d.GetOk("config_context_cluster")
		if ctxOk || authInfoOk || clusterOk {
			ctxSuffix = "; overridden context"
			if ctxOk {
				overrides.CurrentContext = kubectx.(string)
				ctxSuffix += fmt.Sprintf("; config ctx: %s", overrides.CurrentContext)
				log.Printf("[DEBUG] Using custom current context: %q", overrides.CurrentContext)
			}

			overrides.Context = clientcmdapi.Context{}
			if authInfoOk {
				overrides.Context.AuthInfo = authInfo.(string)
				ctxSuffix += fmt.Sprintf("; auth_info: %s", overrides.Context.AuthInfo)
			}
			if clusterOk {
				overrides.Context.Cluster = cluster.(string)
				ctxSuffix += fmt.Sprintf("; cluster: %s", overrides.Context.Cluster)
			}
			log.Printf("[DEBUG] Using overridden context: %#v", overrides.Context)
		}
	}

	// Overriding with static configuration
	if v, ok := d.GetOk("insecure"); ok {
		overrides.ClusterInfo.InsecureSkipTLSVerify = v.(bool)
	}
	if v, ok := d.GetOk("tls_server_name"); ok {
		overrides.ClusterInfo.TLSServerName = v.(string)
	}
	if v, ok := d.GetOk("cluster_ca_certificate"); ok {
		overrides.ClusterInfo.CertificateAuthorityData = bytes.NewBufferString(v.(string)).Bytes()
	}
	if v, ok := d.GetOk("client_certificate"); ok {
		overrides.AuthInfo.ClientCertificateData = bytes.NewBufferString(v.(string)).Bytes()
	}
	if v, ok := d.GetOk("host"); ok {
		// Server has to be the complete address of the kubernetes cluster (scheme://hostname:port), not just the hostname,
		// because `overrides` are processed too late to be taken into account by `defaultServerUrlFor()`.
		// This basically replicates what defaultServerUrlFor() does with config but for overrides,
		// see https://github.com/kubernetes/client-go/blob/v12.0.0/rest/url_utils.go#L85-L87
		hasCA := len(overrides.ClusterInfo.CertificateAuthorityData) != 0
		hasCert := len(overrides.AuthInfo.ClientCertificateData) != 0
		defaultTLS := (hasCA || hasCert) && !overrides.ClusterInfo.InsecureSkipTLSVerify
		host, _, err := restclient.DefaultServerURL(v.(string), "", apimachineryschema.GroupVersion{}, defaultTLS)
		if err != nil {
			nd := diag.Diagnostic{
				Severity:      diag.Error,
				Summary:       fmt.Sprintf("Failed to parse value for host: %s", v.(string)),
				Detail:        err.Error(),
				AttributePath: cty.Path{}.IndexString("host"),
			}
			return nil, append(diags, nd)
		}
		overrides.ClusterInfo.Server = host.String()
	}
	if v, ok := d.GetOk("username"); ok {
		overrides.AuthInfo.Username = v.(string)
	}
	if v, ok := d.GetOk("password"); ok {
		overrides.AuthInfo.Password = v.(string)
	}
	if v, ok := d.GetOk("client_key"); ok {
		overrides.AuthInfo.ClientKeyData = bytes.NewBufferString(v.(string)).Bytes()
	}
	if v, ok := d.GetOk("token"); ok {
		overrides.AuthInfo.Token = v.(string)
	}

	if v, ok := d.GetOk("exec"); ok {
		exec := &clientcmdapi.ExecConfig{}
		if spec, ok := v.([]interface{})[0].(map[string]interface{}); ok {
			exec.InteractiveMode = clientcmdapi.IfAvailableExecInteractiveMode
			exec.APIVersion = spec["api_version"].(string)
			exec.Command = spec["command"].(string)
			exec.Args = expandStringSlice(spec["args"].([]interface{}))
			for kk, vv := range spec["env"].(map[string]interface{}) {
				exec.Env = append(exec.Env, clientcmdapi.ExecEnvVar{Name: kk, Value: vv.(string)})
			}
		} else {
			nd := diag.Diagnostic{
				Severity:      diag.Error,
				Summary:       "Failed to parse 'exec' provider configuration",
				AttributePath: cty.Path{}.IndexString("exec"),
			}
			return nil, append(diags, nd)
		}
		overrides.AuthInfo.Exec = exec
	}

	if v, ok := d.GetOk("proxy_url"); ok {
		overrides.ClusterDefaults.ProxyURL = v.(string)
	}

	cc := clientcmd.NewNonInteractiveDeferredLoadingClientConfig(loader, overrides)
	cfg, err := cc.ClientConfig()
	if err != nil {
		nd := diag.Diagnostic{
			Severity: diag.Warning,
			Summary:  "Provider was supplied an invalid configuration. Further operations likely to fail.",
			Detail:   err.Error(),
		}
		log.Printf("[WARN] Provider was supplied an invalid configuration. Further operations likely to fail: %v", err)
		return nil, append(diags, nd)
	}

	return cfg, diags
}

var useadmissionregistrationv1beta1 *bool

func useAdmissionregistrationV1beta1(conn *kubernetes.Clientset) (bool, error) {
	if useadmissionregistrationv1beta1 != nil {
		return *useadmissionregistrationv1beta1, nil
	}

	d := conn.Discovery()

	group := "admissionregistration.k8s.io"

	v1, err := apimachineryschema.ParseGroupVersion(fmt.Sprintf("%s/v1", group))
	if err != nil {
		return false, err
	}

	err = discovery.ServerSupportsVersion(d, v1)
	if err == nil {
		log.Printf("[INFO] Using %s/v1", group)
		useadmissionregistrationv1beta1 = ptr.To(false)
		return false, nil
	}

	v1beta1, err := apimachineryschema.ParseGroupVersion(fmt.Sprintf("%s/v1beta1", group))
	if err != nil {
		return false, err
	}

	err = discovery.ServerSupportsVersion(d, v1beta1)
	if err != nil {
		return false, err
	}

	log.Printf("[INFO] Using %s/v1beta1", group)
	useadmissionregistrationv1beta1 = ptr.To(true)
	return true, nil
}

func getServerVersion(connection *kubernetes.Clientset) (*gversion.Version, error) {
	sv, err := connection.ServerVersion()
	if err != nil {
		return nil, err
	}

	return gversion.NewVersion(sv.String())
}

func serverVersionGreaterThanOrEqual(connection *kubernetes.Clientset, version string) (bool, error) {
	sv, err := getServerVersion(connection)
	if err != nil {
		return false, err
	}
	// server version that we need to compare with
	cv, err := gversion.NewVersion(version)
	if err != nil {
		return false, err
	}

	return sv.GreaterThanOrEqual(cv), nil
}<|MERGE_RESOLUTION|>--- conflicted
+++ resolved
@@ -504,7 +504,6 @@
 	return m, diag.Diagnostics{}
 }
 
-<<<<<<< HEAD
 func initializeConfiguration(d *schema.ResourceData) (*restclient.Config, error) {
 
 	configData, configDataOk := d.GetOk("config_data")
@@ -522,10 +521,6 @@
 		return cfg, nil
 	}
 
-=======
-func initializeConfiguration(d *schema.ResourceData) (*restclient.Config, diag.Diagnostics) {
-	diags := make(diag.Diagnostics, 0)
->>>>>>> 65f1a7dd
 	overrides := &clientcmd.ConfigOverrides{}
 	loader := &clientcmd.ClientConfigLoadingRules{}
 
