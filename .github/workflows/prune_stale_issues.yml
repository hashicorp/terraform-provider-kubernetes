--- conflicted
+++ resolved
@@ -7,11 +7,7 @@
   stale:
     runs-on: ubuntu-latest
     steps:
-<<<<<<< HEAD
-    - uses: actions/stale@6f05e4244c9a0b2ed3401882b05d701dd0a7289b  # TSCCR: no entry for repository "actions/stale"
-=======
     - uses: actions/stale@1160a2240286f5da8ec72b1c0816ce2481aabf84 # v8.0.0
->>>>>>> 7c0a6540
       with:
         repo-token: ${{ secrets.GITHUB_TOKEN }}
         stale-issue-message: 'Marking this issue as stale due to inactivity. If this issue receives no comments in the next 30 days it will automatically be closed. If this issue was automatically closed and you feel this issue should be reopened, we encourage creating a new issue linking back to this one for added context. This helps our maintainers find and focus on the active issues. Maintainers may also remove the stale label at their discretion. Thank you!'
