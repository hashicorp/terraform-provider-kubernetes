--- conflicted
+++ resolved
@@ -67,13 +67,11 @@
             <li<%= sidebar_current("docs-kubernetes-resource-resource-quota") %>>
               <a href="/docs/providers/kubernetes/r/resource_quota.html">kubernetes_resource_quota</a>
             </li>
-<<<<<<< HEAD
+            <li<%= sidebar_current("docs-kubernetes-resource-role") %>>
+              <a href="/docs/providers/kubernetes/r/role.html">kubernetes_role</a>
+            </li>
             <li<%= sidebar_current("docs-kubernetes-resource-role-binding") %>>
               <a href="/docs/providers/kubernetes/r/role_binding.html">kubernetes_role_binding</a>
-=======
-            <li<%= sidebar_current("docs-kubernetes-resource-role") %>>
-              <a href="/docs/providers/kubernetes/r/role.html">kubernetes_role</a>
->>>>>>> 6c0453cd
             </li>
             <li<%= sidebar_current("docs-kubernetes-resource-secret") %>>
               <a href="/docs/providers/kubernetes/r/secret.html">kubernetes_secret</a>
