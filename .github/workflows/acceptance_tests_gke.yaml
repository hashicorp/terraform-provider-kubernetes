name: Acceptance Tests (GKE)

on:
  workflow_dispatch:
    inputs:
      region:
        description: The GKE region
        default: us-east1
      zone:
        description: The GKE zone
        default: us-east1-b
      kubernetesVersion:
        description: The GKE kubernetes version
        default: 1.24
      workersCount:
        description: The number of cluster nodes to provision
        default: 10
      nodeMachineType:
        description: The type of GKE instance to use for cluster nodes
        default: e2-standard-8
      runTests:
        description: The regex passed to the -run option of `go test`
        default: ^TestAcc
      terraformVersion:
        description: Terraform version
        default: 1.4.0

env:
  GOOGLE_CREDENTIALS: ${{ secrets.GOOGLE_CREDENTIALS }}
  GOOGLE_PROJECT: ${{ secrets.GOOGLE_PROJECT }}
  GOOGLE_REGION: ${{ github.event.inputs.region }}
  GOOGLE_ZONE: ${{github.event.inputs.zone}}
  USE_GKE_GCLOUD_AUTH_PLUGIN: True
  KUBECONFIG: ${{ github.workspace }}/kubernetes/test-infra/gke/kubeconfig
  KUBE_CONFIG_PATH: ${{ github.workspace }}/kubernetes/test-infra/gke/kubeconfig
  TF_ACC_KUBERNETES_RC_REPLICAS: 50

jobs:
  prepare-gke-environment:
    name: "Prepare GKE cluster"
    permissions:
      contents: "read"
      id-token: "write"
    runs-on: ubuntu-latest
    env:
      KUBECONFIG: ${{ github.workspace }}/kubernetes/test-infra/gke/kubeconfig
    steps:
      - uses: actions/checkout@8e5e7e5ab8b370d6c329ec480221332ada57f0ab # v3.5.2
      - name: Set up Go
        uses: actions/setup-go@4d34df0c2316fe8122ab82dc22947d607c0c91f9 # v4.0.0
        with:
          go-version-file: 'go.mod'
      - name: Authenticate to Google Cloud
<<<<<<< HEAD
        uses: google-github-actions/auth@ef5d53e30bbcd8d0836f4288f5e50ff3e086997d  # TSCCR: no entry for repository "google-github-actions/auth"
=======
        uses: google-github-actions/auth@35b0e87d162680511bf346c299f71c9c5c379033 # v1.1.1
>>>>>>> 7c0a6540
        with:
          credentials_json: ${{ secrets.GOOGLE_CREDENTIALS }}
          access_token_lifetime: "10800s"
      - name: Install Terraform
        uses: hashicorp/setup-terraform@633666f66e0061ca3b725c73b2ec20cd13a8fdd1 # v2.0.3
        with:
          terraform_version: ${{ github.event.inputs.terraformVersion }}
          terraform_wrapper: false
      - name: Provision GKE Cluster
        working-directory: ${{ github.workspace }}/kubernetes/test-infra/gke
        env:
          TF_VAR_kubernetes_version: ${{ github.event.inputs.kubernetesVersion }}
          TF_VAR_workers_count: ${{ github.event.inputs.workersCount }}
          TF_VAR_node_machine_type: ${{ github.event.inputs.nodeMachineType }}
        run: |
          terraform init
          terraform apply -auto-approve
      - name: "Persist state"
        uses: actions/upload-artifact@0b7f8abb1508181956e8e162db84b466c27e18ce # v3.1.2
        with:
          name: gke-cluster
          retention-days: 1
          path: |
            ${{ github.workspace }}/kubernetes/test-infra/gke/kubeconfig
            ${{ github.workspace }}/kubernetes/test-infra/gke/terraform.tfstate

  generate-case-matrix:
    name: "Generate matrix of test cases"
    runs-on: ubuntu-latest
    outputs:
      test-case-matrix: ${{ steps.generate.outputs.test-case-matrix }}
    steps:
      - uses: actions/checkout@8e5e7e5ab8b370d6c329ec480221332ada57f0ab # v3.5.2
      - name: Set up Go
        uses: actions/setup-go@4d34df0c2316fe8122ab82dc22947d607c0c91f9 # v4.0.0
        with:
          go-version-file: 'go.mod'
      - name: "Generate testcase matrix"
        id: generate
        run: |
          make test-compile
          ./kubernetes.test -test.list '${{ github.event.inputs.runTests }}' | go run tools/batchacc.go -sort -depth 3 | tee groups.json
          echo "::set-output name=test-case-matrix::$(cat groups.json)"
      - name: "Persist test binary"
        uses: actions/upload-artifact@0b7f8abb1508181956e8e162db84b466c27e18ce # v3.1.2
        with:
          name: test-binary
          retention-days: 1
          path: |
            ${{ github.workspace }}/kubernetes.test

  acceptance-tests:
    name: "Test"
    needs: [prepare-gke-environment, generate-case-matrix]
    runs-on: ubuntu-latest
    strategy:
      fail-fast: false
      matrix:
        test-case: ${{ fromJson(needs.generate-case-matrix.outputs.test-case-matrix) }}
    steps:
      - uses: actions/checkout@8e5e7e5ab8b370d6c329ec480221332ada57f0ab # v3.5.2
      - name: Set up Go
        uses: actions/setup-go@4d34df0c2316fe8122ab82dc22947d607c0c91f9 # v4.0.0
        with:
          go-version-file: 'go.mod'
      - name: Authenticate to Google Cloud
        uses: google-github-actions/auth@ef5d53e30bbcd8d0836f4288f5e50ff3e086997d  # TSCCR: no entry for repository "google-github-actions/auth"
        with:
          credentials_json: ${{ secrets.GOOGLE_CREDENTIALS }}
          access_token_lifetime: "10800s"
      - name: "Set up Cloud SDK"
        uses: google-github-actions/setup-gcloud@62d4898025f6041e16b1068643bfc5a696863587 # v1.1.0
        with:
          install_components: "beta,gke-gcloud-auth-plugin"
      - name: "Initialize gcloud SDK"
        run: |
          gcloud init
          gcloud info
      - name: "Fetch kubeconfig"
        uses: actions/download-artifact@9bc31d5ccc31df68ecc42ccf4149144866c47d8a # v3.0.2
        with:
          name: gke-cluster
          path: |
            ${{ github.workspace }}/kubernetes/test-infra/gke
      - name: "Fetch test binary"
        uses: actions/download-artifact@9bc31d5ccc31df68ecc42ccf4149144866c47d8a # v3.0.2
        with:
          name: test-binary
          path: |
            ${{ github.workspace }}
      - name: Run Acceptance Test
        env:
          TF_ACC_TERRAFORM_VERSION: ${{ github.event.inputs.terraformVersion }}
          TF_ACC: 1
        run: |
          chmod a+x ${{ github.workspace }}/kubernetes.test
          ${{ github.workspace }}/kubernetes.test -test.v -test.timeout=3h -test.run='^${{ matrix.test-case }}'

  clean-up:
    name: "Destroy GKE cluster"
    if: ${{ always() }}
    needs: [prepare-gke-environment, acceptance-tests]
    runs-on: ubuntu-latest
    steps:
      - uses: actions/checkout@8e5e7e5ab8b370d6c329ec480221332ada57f0ab # v3.5.2
      - name: "Retrieve state"
        uses: actions/download-artifact@9bc31d5ccc31df68ecc42ccf4149144866c47d8a # v3.0.2
        with:
          name: gke-cluster
          path: |
            ${{ github.workspace }}/kubernetes/test-infra/gke
      - name: Authenticate to Google Cloud
        uses: google-github-actions/auth@ef5d53e30bbcd8d0836f4288f5e50ff3e086997d  # TSCCR: no entry for repository "google-github-actions/auth"
        with:
          credentials_json: ${{ secrets.GOOGLE_CREDENTIALS }}
          access_token_lifetime: "10800s"
      - name: Install Terraform
        uses: hashicorp/setup-terraform@633666f66e0061ca3b725c73b2ec20cd13a8fdd1 # v2.0.3
        with:
          terraform_version: ${{ github.event.inputs.terraformVersion }}
          terraform_wrapper: false
      - name: "Set up Cloud SDK"
        uses: google-github-actions/setup-gcloud@62d4898025f6041e16b1068643bfc5a696863587 # v1.1.0
        with:
          install_components: "beta,gke-gcloud-auth-plugin"
      - name: "Initialize gcloud SDK"
        run: |
          gcloud init
          gcloud info
      - name: Destroy GKE cluster
        working-directory: ${{ github.workspace }}/kubernetes/test-infra/gke
        run: |
          terraform init
          terraform destroy --auto-approve<|MERGE_RESOLUTION|>--- conflicted
+++ resolved
@@ -51,11 +51,7 @@
         with:
           go-version-file: 'go.mod'
       - name: Authenticate to Google Cloud
-<<<<<<< HEAD
-        uses: google-github-actions/auth@ef5d53e30bbcd8d0836f4288f5e50ff3e086997d  # TSCCR: no entry for repository "google-github-actions/auth"
-=======
         uses: google-github-actions/auth@35b0e87d162680511bf346c299f71c9c5c379033 # v1.1.1
->>>>>>> 7c0a6540
         with:
           credentials_json: ${{ secrets.GOOGLE_CREDENTIALS }}
           access_token_lifetime: "10800s"
