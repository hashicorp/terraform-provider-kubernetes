---
layout: "kubernetes"
page_title: "Kubernetes: Getting Started with Kubernetes provider"
description: |-
  This guide focuses on configuring authentication to your existing Kubernetes
  cluster so that resources can be managed using the Kubernetes provider for Terraform.
---

# Getting Started with Kubernetes provider

## Kubernetes

-> Visit the [Manage Kubernetes Resources via Terraform](https://learn.hashicorp.com/tutorials/terraform/kubernetes-provider?in=terraform/kubernetes&utm_source=WEBSITE&utm_medium=WEB_IO&utm_offer=ARTICLE_PAGE&utm_content=DOCS) Learn tutorial for an interactive getting
started experience.

[Kubernetes](https://kubernetes.io/) (K8S) is an open-source workload scheduler with focus on containerized applications.

There are at least 2 steps involved in scheduling your first container
on a Kubernetes cluster. You need the Kubernetes cluster with all its components
running _somewhere_ and then define the Kubernetes resources, such as Deployments, Services, etc.

This guide focuses mainly on the latter part and expects you to have
a properly configured & running Kubernetes cluster.

## Why Terraform

While you could use `kubectl` or similar CLI-based tools mapped to API calls
to manage all Kubernetes resources described in YAML files,
orchestration with Terraform presents a few benefits.

- Use the same [configuration language](/docs/configuration/syntax.html)
    to provision the Kubernetes infrastructure and to deploy applications into it.
- drift detection - `terraform plan` will always present you the difference
    between reality at a given time and config you intend to apply.
- full lifecycle management - Terraform doesn't just initially create resources,
    but offers a single command for creation, update, and deletion of tracked
    resources without needing to inspect the API to identify those resources.
- synchronous feedback - While asynchronous behaviour is often useful,
    sometimes it's counter-productive as the job of identifying operation result
    (failures or details of created resource) is left to the user. e.g. you don't
    have IP/hostname of load balancer until it has finished provisioning,
    hence you can't create any DNS record pointing to it.
- [graph of relationships](https://www.terraform.io/docs/internals/graph.html) -
    Terraform understands relationships between resources which may help
    in scheduling - e.g. if a Persistent Volume Claim claims space from
    a particular Persistent Volume Terraform won't even attempt to create
    the PVC if creation of the PV has failed.

## Provider Setup

The provider needs to be configured with the proper credentials before it can be used. The simplest configuration is to specify the kubeconfig path:

```hcl
provider "kubernetes" {
  config_path = "~/.kube/config"
}
```

Another configuration option is to **statically** define TLS certificate credentials:

```hcl
provider "kubernetes" {
  host = "https://104.196.242.174"

  client_certificate     = "${file("~/.kube/client-cert.pem")}"
  client_key             = "${file("~/.kube/client-key.pem")}"
  cluster_ca_certificate = "${file("~/.kube/cluster-ca-cert.pem")}"
}
```

Static TLS certficate credentials are present in Azure AKS clusters by default, and can be used with the [azurerm_kubernetes_cluster](https://registry.terraform.io/providers/hashicorp/azurerm/latest/docs/data-sources/kubernetes_cluster) data source as shown below. This will automatically read the certficate information from the AKS cluster and pass it to the Kubernetes provider.

```hcl
data "azurerm_kubernetes_cluster" "example" {
  name                = "myakscluster"
  resource_group_name = "my-example-resource-group"
}

provider "kubernetes" {
  host                   = "${data.azurerm_kubernetes_cluster.example.kube_config.0.host}"
  client_certificate     = "${base64decode(data.azurerm_kubernetes_cluster.example.kube_config.0.client_certificate)}"
  client_key             = "${base64decode(data.azurerm_kubernetes_cluster.example.kube_config.0.client_key)}"
  cluster_ca_certificate = "${base64decode(data.azurerm_kubernetes_cluster.example.kube_config.0.cluster_ca_certificate)}"
}
```

Another option is to use an oauth token, such as this example from a GKE cluster. The [google_client_config](https://registry.terraform.io/providers/hashicorp/google/latest/docs/data-sources/client_config) data source fetches a token from the Google Authorization server, which expires in 1 hour by default.

```hcl
data "google_client_config" "default" {}
data "google_container_cluster" "my_cluster" {
  name     = "my-cluster"
  location = "us-east1-a"
}

provider "kubernetes" {
  host                   = "https://${data.google_container_cluster.my_cluster.endpoint}"
  token                  = data.google_client_config.default.access_token
  cluster_ca_certificate = base64decode(data.google_container_cluster.my_cluster.master_auth[0].cluster_ca_certificate)
}
```

For short-lived authentication tokens, like those found in EKS, which [expire in 15 minutes](https://aws.github.io/aws-eks-best-practices/security/docs/iam#controlling-access-to-eks-clusters), an exec-based credential plugin can be used to ensure the token is always up to date:

```hcl
data "aws_eks_cluster" "example" {
  name = "example"
}
data "aws_eks_cluster_auth" "example" {
  name = "example"
}
provider "kubernetes" {
  host                   = data.aws_eks_cluster.example.endpoint
  cluster_ca_certificate = base64decode(data.aws_eks_cluster.example.certificate_authority[0].data)
  exec {
    api_version = "client.authentication.k8s.io/v1beta1"
    args        = ["eks", "get-token", "--cluster-name", var.cluster_name]
    command     = "aws"
  }
}
```

## Creating your first Kubernetes resources

Once the provider is configured, you can apply the Kubernetes resources defined in your Terraform config file. The following is an example Terraform config file containing a few Kubernetes resources. We'll use [minikube](https://minikube.sigs.k8s.io/docs/start/) for the Kubernetes cluster in this example, but any Kubernetes cluster can be used. Ensure that a Kubernetes cluster of some kind is running before applying the example config below.

This configuration will create a scalable Nginx Deployment with 2 replicas. It will expose the Nginx frontend using a Service of type NodePort, which will make Nginx accessible via the public IP of the node running the containers.

```hcl
terraform {
  required_providers {
    kubernetes = {
      source  = "hashicorp/kubernetes"
      version = ">= 2.0.0"
    }
  }
}
provider "kubernetes" {
  config_path = "~/.kube/config"
}
resource "kubernetes_namespace" "test" {
  metadata {
    name = "nginx"
  }
}
resource "kubernetes_deployment" "test" {
  metadata {
    name      = "nginx"
    namespace = kubernetes_namespace.test.metadata.0.name
  }
  spec {
    replicas = 2
    selector {
      match_labels = {
        app = "MyTestApp"
      }
    }
    template {
      metadata {
        labels = {
          app = "MyTestApp"
        }
      }
      spec {
        container {
          image = "nginx"
          name  = "nginx-container"
          port {
            container_port = 80
          }
        }
      }
    }
  }
}
resource "kubernetes_service" "test" {
  metadata {
    name      = "nginx"
    namespace = kubernetes_namespace.test.metadata.0.name
  }
  spec {
    selector = {
      app = kubernetes_deployment.test.spec.0.template.0.metadata.0.labels.app
    }
    type = "NodePort"
    port {
      node_port   = 30201
      port        = 80
      target_port = 80
    }
  }
}
```

Use `terraform init` to download the specified version of the Kubernetes provider:

```
$ terraform init

Initializing the backend...

Initializing provider plugins...
- Finding hashicorp/kubernetes versions matching "2.0"...
- Installing hashicorp/kubernetes v2.0...
- Installed hashicorp/kubernetes v2.0 (unauthenticated)

Terraform has created a lock file .terraform.lock.hcl to record the provider
selections it made above. Include this file in your version control repository
so that Terraform can guarantee to make the same selections by default when
you run "terraform init" in the future.

Terraform has been successfully initialized!

You may now begin working with Terraform. Try running "terraform plan" to see
any changes that are required for your infrastructure. All Terraform commands
should now work.

If you ever set or change modules or backend configuration for Terraform,
rerun this command to reinitialize your working directory. If you forget, other
commands will detect it and remind you to do so if necessary.
```

Next, use `terraform plan` to display a list of resources to be created, and highlight any possible unknown attributes at apply time. For Deployments, all disk options are shown at plan time, but none will be created unless explicitly configured in the Deployment resource.

```
$ terraform plan

An execution plan has been generated and is shown below.
Resource actions are indicated with the following symbols:
  + create

Terraform will perform the following actions:

  # kubernetes_deployment.test will be created
  + resource "kubernetes_deployment" "test" {
      + id               = (known after apply)
      + wait_for_rollout = true

      + metadata {
          + generation       = (known after apply)
          + name             = "nginx"
          + namespace        = "nginx"
          + resource_version = (known after apply)
          + uid              = (known after apply)
        }

      + spec {
          + min_ready_seconds         = 0
          + paused                    = false
          + progress_deadline_seconds = 600
          + replicas                  = "2"
          + revision_history_limit    = 10

          + selector {
              + match_labels = {
                  + "app" = "MyTestApp"
                }
            }

          + strategy {
              + type = (known after apply)

              + rolling_update {
                  + max_surge       = (known after apply)
                  + max_unavailable = (known after apply)
                }
<<<<<<< HEAD

              + volume_mount {
                  + mount_path    = (known after apply)
                  + name          = (known after apply)
                  + read_only     = (known after apply)
                  + sub_path      = (known after apply)
                  + sub_path_expr = (known after apply)
                }
            }

          + image_pull_secrets {
              + name = (known after apply)
=======
>>>>>>> 256472ab
            }

          + template {
              + metadata {
                  + generation       = (known after apply)
                  + labels           = {
                      + "app" = "MyTestApp"
                    }
                  + name             = (known after apply)
                  + resource_version = (known after apply)
                  + uid              = (known after apply)
                }

              + spec {
                  + automount_service_account_token  = true
                  + dns_policy                       = "ClusterFirst"
                  + enable_service_links             = true
                  + host_ipc                         = false
                  + host_network                     = false
                  + host_pid                         = false
                  + hostname                         = (known after apply)
                  + node_name                        = (known after apply)
                  + restart_policy                   = "Always"
                  + service_account_name             = (known after apply)
                  + share_process_namespace          = false
                  + termination_grace_period_seconds = 30

                  + container {
                      + image                      = "nginx"
                      + image_pull_policy          = (known after apply)
                      + name                       = "nginx-container"
                      + stdin                      = false
                      + stdin_once                 = false
                      + termination_message_path   = "/dev/termination-log"
                      + termination_message_policy = (known after apply)
                      + tty                        = false

                      + port {
                          + container_port = 80
                          + protocol       = "TCP"
                        }

                      + resources {
                          + limits   = (known after apply)
                          + requests = (known after apply)
                        }

                      + volume_mount {
                          + mount_path        = (known after apply)
                          + mount_propagation = (known after apply)
                          + name              = (known after apply)
                          + read_only         = (known after apply)
                          + sub_path          = (known after apply)
                        }
                    }

                  + image_pull_secrets {
                      + name = (known after apply)
                    }

                  + readiness_gate {
                      + condition_type = (known after apply)
                    }

                  + volume {
                      + name = (known after apply)

                      + aws_elastic_block_store {
                          + fs_type   = (known after apply)
                          + partition = (known after apply)
                          + read_only = (known after apply)
                          + volume_id = (known after apply)
                        }

                      + azure_disk {
                          + caching_mode  = (known after apply)
                          + data_disk_uri = (known after apply)
                          + disk_name     = (known after apply)
                          + fs_type       = (known after apply)
                          + kind          = (known after apply)
                          + read_only     = (known after apply)
                        }

                      + azure_file {
                          + read_only        = (known after apply)
                          + secret_name      = (known after apply)
                          + share_name       = (known after apply)
                          + secret_namespace = (known after apply)
                        }

                      + ceph_fs {
                          + monitors    = (known after apply)
                          + path        = (known after apply)
                          + read_only   = (known after apply)
                          + secret_file = (known after apply)
                          + user        = (known after apply)

                          + secret_ref {
                              + name      = (known after apply)
                              + namespace = (known after apply)
                            }
                        }

                      + cinder {
                          + fs_type   = (known after apply)
                          + read_only = (known after apply)
                          + volume_id = (known after apply)
                        }

                      + config_map {
                          + default_mode = (known after apply)
                          + name         = (known after apply)
                          + optional     = (known after apply)

                          + items {
                              + key  = (known after apply)
                              + mode = (known after apply)
                              + path = (known after apply)
                            }
                        }

                      + csi {
                          + driver            = (known after apply)
                          + fs_type           = (known after apply)
                          + read_only         = (known after apply)
                          + volume_attributes = (known after apply)
                          + volume_handle     = (known after apply)

                          + controller_expand_secret_ref {
                              + name      = (known after apply)
                              + namespace = (known after apply)
                            }

                          + controller_publish_secret_ref {
                              + name      = (known after apply)
                              + namespace = (known after apply)
                            }

                          + node_publish_secret_ref {
                              + name      = (known after apply)
                              + namespace = (known after apply)
                            }

                          + node_stage_secret_ref {
                              + name      = (known after apply)
                              + namespace = (known after apply)
                            }
                        }

                      + downward_api {
                          + default_mode = (known after apply)

                          + items {
                              + mode = (known after apply)
                              + path = (known after apply)

                              + field_ref {
                                  + api_version = (known after apply)
                                  + field_path  = (known after apply)
                                }

                              + resource_field_ref {
                                  + container_name = (known after apply)
                                  + divisor        = (known after apply)
                                  + resource       = (known after apply)
                                }
                            }
                        }

                      + empty_dir {
                          + medium     = (known after apply)
                          + size_limit = (known after apply)
                        }

                      + fc {
                          + fs_type      = (known after apply)
                          + lun          = (known after apply)
                          + read_only    = (known after apply)
                          + target_ww_ns = (known after apply)
                        }

                      + flex_volume {
                          + driver    = (known after apply)
                          + fs_type   = (known after apply)
                          + options   = (known after apply)
                          + read_only = (known after apply)

                          + secret_ref {
                              + name      = (known after apply)
                              + namespace = (known after apply)
                            }
                        }

                      + flocker {
                          + dataset_name = (known after apply)
                          + dataset_uuid = (known after apply)
                        }

                      + gce_persistent_disk {
                          + fs_type   = (known after apply)
                          + partition = (known after apply)
                          + pd_name   = (known after apply)
                          + read_only = (known after apply)
                        }

                      + git_repo {
                          + directory  = (known after apply)
                          + repository = (known after apply)
                          + revision   = (known after apply)
                        }

                      + glusterfs {
                          + endpoints_name = (known after apply)
                          + path           = (known after apply)
                          + read_only      = (known after apply)
                        }

                      + host_path {
                          + path = (known after apply)
                          + type = (known after apply)
                        }

                      + iscsi {
                          + fs_type         = (known after apply)
                          + iqn             = (known after apply)
                          + iscsi_interface = (known after apply)
                          + lun             = (known after apply)
                          + read_only       = (known after apply)
                          + target_portal   = (known after apply)
                        }

                      + local {
                          + path = (known after apply)
                        }

                      + nfs {
                          + path      = (known after apply)
                          + read_only = (known after apply)
                          + server    = (known after apply)
                        }

                      + persistent_volume_claim {
                          + claim_name = (known after apply)
                          + read_only  = (known after apply)
                        }

                      + photon_persistent_disk {
                          + fs_type = (known after apply)
                          + pd_id   = (known after apply)
                        }

                      + projected {
                          + default_mode = (known after apply)

                          + sources {
                              + config_map {
                                  + name     = (known after apply)
                                  + optional = (known after apply)

                                  + items {
                                      + key  = (known after apply)
                                      + mode = (known after apply)
                                      + path = (known after apply)
                                    }
                                }

                              + downward_api {
                                  + items {
                                      + mode = (known after apply)
                                      + path = (known after apply)

                                      + field_ref {
                                          + api_version = (known after apply)
                                          + field_path  = (known after apply)
                                        }

                                      + resource_field_ref {
                                          + container_name = (known after apply)
                                          + quantity       = (known after apply)
                                          + resource       = (known after apply)
                                        }
                                    }
                                }

                              + secret {
                                  + name     = (known after apply)
                                  + optional = (known after apply)

                                  + items {
                                      + key  = (known after apply)
                                      + mode = (known after apply)
                                      + path = (known after apply)
                                    }
                                }

                              + service_account_token {
                                  + audience           = (known after apply)
                                  + expiration_seconds = (known after apply)
                                  + path               = (known after apply)
                                }
                            }
                        }

                      + quobyte {
                          + group     = (known after apply)
                          + read_only = (known after apply)
                          + registry  = (known after apply)
                          + user      = (known after apply)
                          + volume    = (known after apply)
                        }

                      + rbd {
                          + ceph_monitors = (known after apply)
                          + fs_type       = (known after apply)
                          + keyring       = (known after apply)
                          + rados_user    = (known after apply)
                          + rbd_image     = (known after apply)
                          + rbd_pool      = (known after apply)
                          + read_only     = (known after apply)

                          + secret_ref {
                              + name      = (known after apply)
                              + namespace = (known after apply)
                            }
                        }

                      + secret {
                          + default_mode = (known after apply)
                          + optional     = (known after apply)
                          + secret_name  = (known after apply)

                          + items {
                              + key  = (known after apply)
                              + mode = (known after apply)
                              + path = (known after apply)
                            }
                        }

                      + vsphere_volume {
                          + fs_type     = (known after apply)
                          + volume_path = (known after apply)
                        }
                    }
                }
            }
        }
    }

  # kubernetes_namespace.test will be created
  + resource "kubernetes_namespace" "test" {
      + id = (known after apply)

      + metadata {
          + generation       = (known after apply)
          + name             = "nginx"
          + resource_version = (known after apply)
          + uid              = (known after apply)
        }
    }

  # kubernetes_service.test will be created
  + resource "kubernetes_service" "test" {
      + id                     = (known after apply)
      + status                 = (known after apply)
      + wait_for_load_balancer = true

      + metadata {
          + generation       = (known after apply)
          + name             = "nginx"
          + namespace        = "nginx"
          + resource_version = (known after apply)
          + uid              = (known after apply)
        }

      + spec {
          + cluster_ip                  = (known after apply)
          + external_traffic_policy     = (known after apply)
          + health_check_node_port      = (known after apply)
          + publish_not_ready_addresses = false
          + selector                    = {
              + "app" = "MyTestApp"
            }
          + session_affinity            = "None"
          + type                        = "NodePort"

          + port {
              + node_port   = 30201
              + port        = 80
              + protocol    = "TCP"
              + target_port = "80"
            }
        }
    }

Plan: 3 to add, 0 to change, 0 to destroy.

------------------------------------------------------------------------

Note: You didn't specify an "-out" parameter to save this plan, so Terraform
can't guarantee that exactly these actions will be performed if
"terraform apply" is subsequently run.
```

Use `terraform apply` to create the resources shown above.

```
$ terraform apply --auto-approve

kubernetes_namespace.test: Creating...
kubernetes_namespace.test: Creation complete after 0s [id=nginx]
kubernetes_deployment.test: Creating...
kubernetes_deployment.test: Creation complete after 7s [id=nginx/nginx]
kubernetes_service.test: Creating...
kubernetes_service.test: Creation complete after 0s [id=nginx/nginx]

Apply complete! Resources: 3 added, 0 changed, 0 destroyed.
```

The resources are now visible in the Kubernetes cluster.

```
$ kubectl get all -n nginx

NAME                         READY   STATUS    RESTARTS   AGE
pod/nginx-86c669bff4-8g7g2   1/1     Running   0          38s
pod/nginx-86c669bff4-zgjkv   1/1     Running   0          38s

NAME            TYPE       CLUSTER-IP      EXTERNAL-IP   PORT(S)        AGE
service/nginx   NodePort   10.109.205.23   <none>        80:30201/TCP   30s

NAME                    READY   UP-TO-DATE   AVAILABLE   AGE
deployment.apps/nginx   2/2     2            2           38s

NAME                               DESIRED   CURRENT   READY   AGE
replicaset.apps/nginx-86c669bff4   2         2         2       38s
```

The web server can be accessed using the public IP of the node running the Deployment. In this example, we're using minikube as the Kubernetes cluster, so the IP can be fetched using `minikube ip`.

```
$ curl $(minikube ip):30201

<!DOCTYPE html>
<html>
<head>
<title>Welcome to nginx!</title>
<style>
    body {
        width: 35em;
        margin: 0 auto;
        font-family: Tahoma, Verdana, Arial, sans-serif;
    }
</style>
</head>
<body>
<h1>Welcome to nginx!</h1>
<p>If you see this page, the nginx web server is successfully installed and
working. Further configuration is required.</p>

<p>For online documentation and support please refer to
<a href="http://nginx.org/">nginx.org</a>.<br/>
Commercial support is available at
<a href="http://nginx.com/">nginx.com</a>.</p>

<p><em>Thank you for using nginx.</em></p>
</body>
</html>
```

Alternatively, look for the hostIP associated with a running Nginx pod and combine it with the NodePort to assemble the URL:

```
$ kubectl get pod nginx-86c669bff4-zgjkv -n nginx -o json | jq .status.hostIP
"192.168.39.189"

$ kubectl get services -n nginx
NAME    TYPE       CLUSTER-IP      EXTERNAL-IP   PORT(S)        AGE
nginx   NodePort   10.109.205.23   <none>        80:30201/TCP   19m

$ curl 192.168.39.189:30201
```<|MERGE_RESOLUTION|>--- conflicted
+++ resolved
@@ -264,21 +264,6 @@
                   + max_surge       = (known after apply)
                   + max_unavailable = (known after apply)
                 }
-<<<<<<< HEAD
-
-              + volume_mount {
-                  + mount_path    = (known after apply)
-                  + name          = (known after apply)
-                  + read_only     = (known after apply)
-                  + sub_path      = (known after apply)
-                  + sub_path_expr = (known after apply)
-                }
-            }
-
-          + image_pull_secrets {
-              + name = (known after apply)
-=======
->>>>>>> 256472ab
             }
 
           + template {
