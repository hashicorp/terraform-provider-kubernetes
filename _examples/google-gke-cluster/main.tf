--- conflicted
+++ resolved
@@ -1,11 +1,11 @@
 data "google_compute_zones" "available" {
 }
 
-<<<<<<< HEAD
 data "google_container_engine_versions" "supported" {
   location       = "${data.google_compute_zones.available.names[0]}"
   version_prefix = "${var.kubernetes_version}"
-=======
+}
+
 variable "cluster_name" {
   default = "terraform-example-cluster"
 }
@@ -18,16 +18,12 @@
 }
 
 variable "password" {
->>>>>>> ae4e7190
 }
+
 
 resource "google_container_cluster" "primary" {
   name               = var.cluster_name
-<<<<<<< HEAD
-  location           = data.google_compute_zones.available.names[0]
-=======
   location 	     = data.google_compute_zones.available.names[0]
->>>>>>> ae4e7190
   initial_node_count = 3
 
   node_version       = data.google_container_engine_versions.supported.latest_node_version
