--- conflicted
+++ resolved
@@ -1,3233 +1,4 @@
 {
-<<<<<<< HEAD
-	"comment": "",
-	"ignore": "appengine test github.com/hashicorp/nomad/ github.com/hashicorp/terraform/backend",
-	"package": [
-		{
-			"checksumSHA1": "of13Snya884hN/LdaPOxdw4uchk=",
-			"path": "cloud.google.com/go/bigtable",
-			"revision": "b42e7d1aac8a4c07a3109dd54bbca4abc3f005ea",
-			"revisionTime": "2017-11-10T01:25:41Z"
-		},
-		{
-			"checksumSHA1": "B1HkIrBavSgy6ntVyGr/eNUy44I=",
-			"path": "cloud.google.com/go/bigtable/internal/gax",
-			"revision": "b42e7d1aac8a4c07a3109dd54bbca4abc3f005ea",
-			"revisionTime": "2017-11-10T01:25:41Z"
-		},
-		{
-			"checksumSHA1": "guS8//7fh2L3Ary/o0x05Iq2UlY=",
-			"path": "cloud.google.com/go/bigtable/internal/option",
-			"revision": "b42e7d1aac8a4c07a3109dd54bbca4abc3f005ea",
-			"revisionTime": "2017-11-10T01:25:41Z"
-		},
-		{
-			"checksumSHA1": "ZLRh6zW4/DnVsGpgtt+ZiIaEFKc=",
-			"path": "cloud.google.com/go/compute/metadata",
-			"revision": "81b7822b1e798e8f17bf64b59512a5be4097e966",
-			"revisionTime": "2017-01-18T16:13:56Z"
-		},
-		{
-			"checksumSHA1": "4iounbuF7SMZdx/MlKSUuhnV848=",
-			"path": "cloud.google.com/go/internal",
-			"revision": "81b7822b1e798e8f17bf64b59512a5be4097e966",
-			"revisionTime": "2017-01-18T16:13:56Z"
-		},
-		{
-			"checksumSHA1": "QXE70x1YpmwfX8bqcncO5LxjeEA=",
-			"path": "cloud.google.com/go/internal/version",
-			"revision": "b42e7d1aac8a4c07a3109dd54bbca4abc3f005ea",
-			"revisionTime": "2017-11-10T01:25:41Z"
-		},
-		{
-			"checksumSHA1": "kV2MQQ1LR1uDSwsNJJKU+t7zuGc=",
-			"path": "cloud.google.com/go/longrunning",
-			"revision": "b42e7d1aac8a4c07a3109dd54bbca4abc3f005ea",
-			"revisionTime": "2017-11-10T01:25:41Z"
-		},
-		{
-			"checksumSHA1": "48myTRf2elLqF26znMcrNUJIFmQ=",
-			"path": "cloud.google.com/go/longrunning/autogen",
-			"revision": "b42e7d1aac8a4c07a3109dd54bbca4abc3f005ea",
-			"revisionTime": "2017-11-10T01:25:41Z"
-		},
-		{
-			"checksumSHA1": "NwbvjCz9Xo4spo0C96Tq6WCLX7U=",
-			"path": "github.com/Azure/go-autorest/autorest",
-			"revision": "58f6f26e200fa5dfb40c9cd1c83f3e2c860d779d",
-			"revisionTime": "2017-04-28T17:52:31Z"
-		},
-		{
-			"checksumSHA1": "KOETWLsF6QW+lrPVPsMNHDZP+xA=",
-			"path": "github.com/Azure/go-autorest/autorest/adal",
-			"revision": "58f6f26e200fa5dfb40c9cd1c83f3e2c860d779d",
-			"revisionTime": "2017-04-28T17:52:31Z"
-		},
-		{
-			"checksumSHA1": "2KdBFgT4qY+fMOkBTa5vA9V0AiM=",
-			"path": "github.com/Azure/go-autorest/autorest/azure",
-			"revision": "58f6f26e200fa5dfb40c9cd1c83f3e2c860d779d",
-			"revisionTime": "2017-04-28T17:52:31Z"
-		},
-		{
-			"checksumSHA1": "9nXCi9qQsYjxCeajJKWttxgEt0I=",
-			"path": "github.com/Azure/go-autorest/autorest/date",
-			"revision": "c0eb859387e57a164bf64171da307e2ef8168b58",
-			"revisionTime": "2017-10-20T21:14:44Z"
-		},
-		{
-			"checksumSHA1": "NX4v3cbkXAJxFlrncqT9yEUBuoA=",
-			"path": "github.com/PuerkitoBio/purell",
-			"revision": "0bcb03f4b4d0a9428594752bd2a3b9aa0a9d4bd4",
-			"revisionTime": "2016-11-15T02:49:42Z"
-		},
-		{
-			"checksumSHA1": "pvmScnaMFuAVLTxxOWjhGZBgPkg=",
-			"path": "github.com/PuerkitoBio/urlesc",
-			"revision": "5bd2802263f21d8788851d5305584c82a5c75d7e",
-			"revisionTime": "2016-07-26T15:08:25Z"
-		},
-		{
-			"checksumSHA1": "jQh1fnoKPKMURvKkpdRjN695nAQ=",
-			"path": "github.com/agext/levenshtein",
-			"revision": "5f10fee965225ac1eecdc234c09daf5cd9e7f7b6",
-			"revisionTime": "2017-02-17T06:30:20Z"
-		},
-		{
-			"checksumSHA1": "FIL83loX9V9APvGQIjJpbxq53F0=",
-			"path": "github.com/apparentlymart/go-cidr/cidr",
-			"revision": "7e4b007599d4e2076d9a81be723b3912852dda2c",
-			"revisionTime": "2017-04-18T07:21:50Z"
-		},
-		{
-			"checksumSHA1": "+2yCNqbcf7VcavAptooQReTGiHY=",
-			"path": "github.com/apparentlymart/go-rundeck-api",
-			"revision": "f6af74d34d1ef69a511c59173876fc1174c11f0d",
-			"revisionTime": "2016-08-26T14:30:32Z"
-		},
-		{
-			"checksumSHA1": "Ffhtm8iHH7l2ynVVOIGJE3eiuLA=",
-			"path": "github.com/apparentlymart/go-textseg/textseg",
-			"revision": "b836f5c4d331d1945a2fead7188db25432d73b69",
-			"revisionTime": "2017-05-31T20:39:52Z"
-		},
-		{
-			"checksumSHA1": "GCTVJ1J/SGZstNZauuLAnTFOhGA=",
-			"path": "github.com/armon/go-radix",
-			"revision": "1fca145dffbcaa8fe914309b1ec0cfc67500fe61",
-			"revisionTime": "2017-07-27T15:54:43Z"
-		},
-		{
-			"checksumSHA1": "fQFz9TVTFLzLZBBTL/3nXt0PepA=",
-			"path": "github.com/aws/aws-sdk-go/aws",
-			"revision": "ebc8a649dc2a7c78c9237c2575a63b3efd6d0a2d",
-			"revisionTime": "2018-02-12T21:53:52Z",
-			"version": "v1.12.75",
-			"versionExact": "v1.12.75"
-		},
-		{
-			"checksumSHA1": "DtuTqKH29YnLjrIJkRYX0HQtXY0=",
-			"path": "github.com/aws/aws-sdk-go/aws/arn",
-			"revision": "ebc8a649dc2a7c78c9237c2575a63b3efd6d0a2d",
-			"revisionTime": "2018-02-12T21:53:52Z",
-			"version": "v1.12.75",
-			"versionExact": "v1.12.75"
-		},
-		{
-			"checksumSHA1": "Y9W+4GimK4Fuxq+vyIskVYFRnX4=",
-			"path": "github.com/aws/aws-sdk-go/aws/awserr",
-			"revision": "ebc8a649dc2a7c78c9237c2575a63b3efd6d0a2d",
-			"revisionTime": "2018-02-12T21:53:52Z",
-			"version": "v1.12.75",
-			"versionExact": "v1.12.75"
-		},
-		{
-			"checksumSHA1": "yyYr41HZ1Aq0hWc3J5ijXwYEcac=",
-			"path": "github.com/aws/aws-sdk-go/aws/awsutil",
-			"revision": "ebc8a649dc2a7c78c9237c2575a63b3efd6d0a2d",
-			"revisionTime": "2018-02-12T21:53:52Z",
-			"version": "v1.12.75",
-			"versionExact": "v1.12.75"
-		},
-		{
-			"checksumSHA1": "9nE/FjZ4pYrT883KtV2/aI+Gayo=",
-			"path": "github.com/aws/aws-sdk-go/aws/client",
-			"revision": "ebc8a649dc2a7c78c9237c2575a63b3efd6d0a2d",
-			"revisionTime": "2018-02-12T21:53:52Z",
-			"version": "v1.12.75",
-			"versionExact": "v1.12.75"
-		},
-		{
-			"checksumSHA1": "ieAJ+Cvp/PKv1LpUEnUXpc3OI6E=",
-			"path": "github.com/aws/aws-sdk-go/aws/client/metadata",
-			"revision": "ebc8a649dc2a7c78c9237c2575a63b3efd6d0a2d",
-			"revisionTime": "2018-02-12T21:53:52Z",
-			"version": "v1.12.75",
-			"versionExact": "v1.12.75"
-		},
-		{
-			"checksumSHA1": "7/8j/q0TWtOgXyvEcv4B2Dhl00o=",
-			"path": "github.com/aws/aws-sdk-go/aws/corehandlers",
-			"revision": "ebc8a649dc2a7c78c9237c2575a63b3efd6d0a2d",
-			"revisionTime": "2018-02-12T21:53:52Z",
-			"version": "v1.12.75",
-			"versionExact": "v1.12.75"
-		},
-		{
-			"checksumSHA1": "Y+cPwQL0dZMyqp3wI+KJWmA9KQ8=",
-			"path": "github.com/aws/aws-sdk-go/aws/credentials",
-			"revision": "ebc8a649dc2a7c78c9237c2575a63b3efd6d0a2d",
-			"revisionTime": "2018-02-12T21:53:52Z",
-			"version": "v1.12.75",
-			"versionExact": "v1.12.75"
-		},
-		{
-			"checksumSHA1": "u3GOAJLmdvbuNUeUEcZSEAOeL/0=",
-			"path": "github.com/aws/aws-sdk-go/aws/credentials/ec2rolecreds",
-			"revision": "ebc8a649dc2a7c78c9237c2575a63b3efd6d0a2d",
-			"revisionTime": "2018-02-12T21:53:52Z",
-			"version": "v1.12.75",
-			"versionExact": "v1.12.75"
-		},
-		{
-			"checksumSHA1": "NUJUTWlc1sV8b7WjfiYc4JZbXl0=",
-			"path": "github.com/aws/aws-sdk-go/aws/credentials/endpointcreds",
-			"revision": "ebc8a649dc2a7c78c9237c2575a63b3efd6d0a2d",
-			"revisionTime": "2018-02-12T21:53:52Z",
-			"version": "v1.12.75",
-			"versionExact": "v1.12.75"
-		},
-		{
-			"checksumSHA1": "JEYqmF83O5n5bHkupAzA6STm0no=",
-			"path": "github.com/aws/aws-sdk-go/aws/credentials/stscreds",
-			"revision": "ebc8a649dc2a7c78c9237c2575a63b3efd6d0a2d",
-			"revisionTime": "2018-02-12T21:53:52Z",
-			"version": "v1.12.75",
-			"versionExact": "v1.12.75"
-		},
-		{
-			"checksumSHA1": "OnU/n7R33oYXiB4SAGd5pK7I0Bs=",
-			"path": "github.com/aws/aws-sdk-go/aws/defaults",
-			"revision": "ebc8a649dc2a7c78c9237c2575a63b3efd6d0a2d",
-			"revisionTime": "2018-02-12T21:53:52Z",
-			"version": "v1.12.75",
-			"versionExact": "v1.12.75"
-		},
-		{
-			"checksumSHA1": "/EXbk/z2TWjWc1Hvb4QYs3Wmhb8=",
-			"path": "github.com/aws/aws-sdk-go/aws/ec2metadata",
-			"revision": "ebc8a649dc2a7c78c9237c2575a63b3efd6d0a2d",
-			"revisionTime": "2018-02-12T21:53:52Z",
-			"version": "v1.12.75",
-			"versionExact": "v1.12.75"
-		},
-		{
-			"checksumSHA1": "LRonWcnvI95HVKs5fLa+wBU9A+E=",
-			"path": "github.com/aws/aws-sdk-go/aws/endpoints",
-			"revision": "ebc8a649dc2a7c78c9237c2575a63b3efd6d0a2d",
-			"revisionTime": "2018-02-12T21:53:52Z",
-			"version": "v1.12.75",
-			"versionExact": "v1.12.75"
-		},
-		{
-			"checksumSHA1": "657ICMok3uC5dm5e9bKcVF2HaxE=",
-			"path": "github.com/aws/aws-sdk-go/aws/request",
-			"revision": "ebc8a649dc2a7c78c9237c2575a63b3efd6d0a2d",
-			"revisionTime": "2018-02-12T21:53:52Z",
-			"version": "v1.12.75",
-			"versionExact": "v1.12.75"
-		},
-		{
-			"checksumSHA1": "DIn7B+oP++/nw603OB95fmupzu8=",
-			"path": "github.com/aws/aws-sdk-go/aws/session",
-			"revision": "ebc8a649dc2a7c78c9237c2575a63b3efd6d0a2d",
-			"revisionTime": "2018-02-12T21:53:52Z",
-			"version": "v1.12.75",
-			"versionExact": "v1.12.75"
-		},
-		{
-			"checksumSHA1": "iU00ZjhAml/13g+1YXT21IqoXqg=",
-			"path": "github.com/aws/aws-sdk-go/aws/signer/v4",
-			"revision": "ebc8a649dc2a7c78c9237c2575a63b3efd6d0a2d",
-			"revisionTime": "2018-02-12T21:53:52Z",
-			"version": "v1.12.75",
-			"versionExact": "v1.12.75"
-		},
-		{
-			"checksumSHA1": "04ypv4x12l4q0TksA1zEVsmgpvw=",
-			"path": "github.com/aws/aws-sdk-go/internal/shareddefaults",
-			"revision": "ebc8a649dc2a7c78c9237c2575a63b3efd6d0a2d",
-			"revisionTime": "2018-02-12T21:53:52Z",
-			"version": "v1.12.75",
-			"versionExact": "v1.12.75"
-		},
-		{
-			"checksumSHA1": "NStHCXEvYqG72GknZyv1jaKaeH0=",
-			"path": "github.com/aws/aws-sdk-go/private/protocol",
-			"revision": "ebc8a649dc2a7c78c9237c2575a63b3efd6d0a2d",
-			"revisionTime": "2018-02-12T21:53:52Z",
-			"version": "v1.12.75",
-			"versionExact": "v1.12.75"
-		},
-		{
-			"checksumSHA1": "1QmQ3FqV37w0Zi44qv8pA1GeR0A=",
-			"path": "github.com/aws/aws-sdk-go/private/protocol/ec2query",
-			"revision": "ebc8a649dc2a7c78c9237c2575a63b3efd6d0a2d",
-			"revisionTime": "2018-02-12T21:53:52Z",
-			"version": "v1.12.75",
-			"versionExact": "v1.12.75"
-		},
-		{
-			"checksumSHA1": "yHfT5DTbeCLs4NE2Rgnqrhe15ls=",
-			"path": "github.com/aws/aws-sdk-go/private/protocol/json/jsonutil",
-			"revision": "ebc8a649dc2a7c78c9237c2575a63b3efd6d0a2d",
-			"revisionTime": "2018-02-12T21:53:52Z",
-			"version": "v1.12.75",
-			"versionExact": "v1.12.75"
-		},
-		{
-			"checksumSHA1": "R00RL5jJXRYq1iiK1+PGvMfvXyM=",
-			"path": "github.com/aws/aws-sdk-go/private/protocol/jsonrpc",
-			"revision": "ebc8a649dc2a7c78c9237c2575a63b3efd6d0a2d",
-			"revisionTime": "2018-02-12T21:53:52Z",
-			"version": "v1.12.75",
-			"versionExact": "v1.12.75"
-		},
-		{
-			"checksumSHA1": "ZqY5RWavBLWTo6j9xqdyBEaNFRk=",
-			"path": "github.com/aws/aws-sdk-go/private/protocol/query",
-			"revision": "ebc8a649dc2a7c78c9237c2575a63b3efd6d0a2d",
-			"revisionTime": "2018-02-12T21:53:52Z",
-			"version": "v1.12.75",
-			"versionExact": "v1.12.75"
-		},
-		{
-			"checksumSHA1": "9V1PvtFQ9MObZTc3sa86WcuOtOU=",
-			"path": "github.com/aws/aws-sdk-go/private/protocol/query/queryutil",
-			"revision": "ebc8a649dc2a7c78c9237c2575a63b3efd6d0a2d",
-			"revisionTime": "2018-02-12T21:53:52Z",
-			"version": "v1.12.75",
-			"versionExact": "v1.12.75"
-		},
-		{
-			"checksumSHA1": "pkeoOfZpHRvFG/AOZeTf0lwtsFg=",
-			"path": "github.com/aws/aws-sdk-go/private/protocol/rest",
-			"revision": "ebc8a649dc2a7c78c9237c2575a63b3efd6d0a2d",
-			"revisionTime": "2018-02-12T21:53:52Z",
-			"version": "v1.12.75",
-			"versionExact": "v1.12.75"
-		},
-		{
-			"checksumSHA1": "Rpu8KBtHZgvhkwHxUfaky+qW+G4=",
-			"path": "github.com/aws/aws-sdk-go/private/protocol/restjson",
-			"revision": "ebc8a649dc2a7c78c9237c2575a63b3efd6d0a2d",
-			"revisionTime": "2018-02-12T21:53:52Z",
-			"version": "v1.12.75",
-			"versionExact": "v1.12.75"
-		},
-		{
-			"checksumSHA1": "ODo+ko8D6unAxZuN1jGzMcN4QCc=",
-			"path": "github.com/aws/aws-sdk-go/private/protocol/restxml",
-			"revision": "ebc8a649dc2a7c78c9237c2575a63b3efd6d0a2d",
-			"revisionTime": "2018-02-12T21:53:52Z",
-			"version": "v1.12.75",
-			"versionExact": "v1.12.75"
-		},
-		{
-			"checksumSHA1": "0qYPUga28aQVkxZgBR3Z86AbGUQ=",
-			"path": "github.com/aws/aws-sdk-go/private/protocol/xml/xmlutil",
-			"revision": "ebc8a649dc2a7c78c9237c2575a63b3efd6d0a2d",
-			"revisionTime": "2018-02-12T21:53:52Z",
-			"version": "v1.12.75",
-			"versionExact": "v1.12.75"
-		},
-		{
-			"checksumSHA1": "F6mth+G7dXN1GI+nktaGo8Lx8aE=",
-			"path": "github.com/aws/aws-sdk-go/private/signer/v2",
-			"revision": "ebc8a649dc2a7c78c9237c2575a63b3efd6d0a2d",
-			"revisionTime": "2018-02-12T21:53:52Z",
-			"version": "v1.12.75",
-			"versionExact": "v1.12.75"
-		},
-		{
-			"checksumSHA1": "Ih4il2OyFyaSuoMv6hhvPUN8Gn4=",
-			"path": "github.com/aws/aws-sdk-go/service/acm",
-			"revision": "ebc8a649dc2a7c78c9237c2575a63b3efd6d0a2d",
-			"revisionTime": "2018-02-12T21:53:52Z",
-			"version": "v1.12.75",
-			"versionExact": "v1.12.75"
-		},
-		{
-			"checksumSHA1": "DPl/OkvEUjrd+XKqX73l6nUNw3U=",
-			"path": "github.com/aws/aws-sdk-go/service/apigateway",
-			"revision": "ebc8a649dc2a7c78c9237c2575a63b3efd6d0a2d",
-			"revisionTime": "2018-02-12T21:53:52Z",
-			"version": "v1.12.75",
-			"versionExact": "v1.12.75"
-		},
-		{
-			"checksumSHA1": "edPLU/Lb9QzcB2tFBgkKvF/WdY8=",
-			"path": "github.com/aws/aws-sdk-go/service/applicationautoscaling",
-			"revision": "ebc8a649dc2a7c78c9237c2575a63b3efd6d0a2d",
-			"revisionTime": "2018-02-12T21:53:52Z",
-			"version": "v1.12.75",
-			"versionExact": "v1.12.75"
-		},
-		{
-			"checksumSHA1": "zXFZtpt4wA834ihX1gEAEwSGwio=",
-			"path": "github.com/aws/aws-sdk-go/service/appsync",
-			"revision": "ebc8a649dc2a7c78c9237c2575a63b3efd6d0a2d",
-			"revisionTime": "2018-02-12T21:53:52Z",
-			"version": "v1.12.75",
-			"versionExact": "v1.12.75"
-		},
-		{
-			"checksumSHA1": "wrOVdI/6ZTZ/H0Kxjh3bBEZtVzk=",
-			"path": "github.com/aws/aws-sdk-go/service/athena",
-			"revision": "ebc8a649dc2a7c78c9237c2575a63b3efd6d0a2d",
-			"revisionTime": "2018-02-12T21:53:52Z",
-			"version": "v1.12.75",
-			"versionExact": "v1.12.75"
-		},
-		{
-			"checksumSHA1": "q4j8cW2zBulU/xx16A8/NxexXKE=",
-			"path": "github.com/aws/aws-sdk-go/service/autoscaling",
-			"revision": "ebc8a649dc2a7c78c9237c2575a63b3efd6d0a2d",
-			"revisionTime": "2018-02-12T21:53:52Z",
-			"version": "v1.12.75",
-			"versionExact": "v1.12.75"
-		},
-		{
-			"checksumSHA1": "P5gDOoqIdVjMU77e5Nhy48QLpS4=",
-			"path": "github.com/aws/aws-sdk-go/service/batch",
-			"revision": "ebc8a649dc2a7c78c9237c2575a63b3efd6d0a2d",
-			"revisionTime": "2018-02-12T21:53:52Z",
-			"version": "v1.12.75",
-			"versionExact": "v1.12.75"
-		},
-		{
-			"checksumSHA1": "EoaTzMilW+OIi5eETJUpd+giyTc=",
-			"path": "github.com/aws/aws-sdk-go/service/cloud9",
-			"revision": "ebc8a649dc2a7c78c9237c2575a63b3efd6d0a2d",
-			"revisionTime": "2018-02-12T21:53:52Z",
-			"version": "v1.12.75",
-			"versionExact": "v1.12.75"
-		},
-		{
-			"checksumSHA1": "yuFNzmUIWppfji/Xx6Aao0EE4cY=",
-			"path": "github.com/aws/aws-sdk-go/service/cloudformation",
-			"revision": "ebc8a649dc2a7c78c9237c2575a63b3efd6d0a2d",
-			"revisionTime": "2018-02-12T21:53:52Z",
-			"version": "v1.12.75",
-			"versionExact": "v1.12.75"
-		},
-		{
-			"checksumSHA1": "0nPnGWlegQG7bn/iIIfjJFoljyU=",
-			"path": "github.com/aws/aws-sdk-go/service/cloudfront",
-			"revision": "ebc8a649dc2a7c78c9237c2575a63b3efd6d0a2d",
-			"revisionTime": "2018-02-12T21:53:52Z",
-			"version": "v1.12.75",
-			"versionExact": "v1.12.75"
-		},
-		{
-			"checksumSHA1": "VTc9UOMqIwuhWJ6oGQDsMkTW09I=",
-			"path": "github.com/aws/aws-sdk-go/service/cloudtrail",
-			"revision": "ebc8a649dc2a7c78c9237c2575a63b3efd6d0a2d",
-			"revisionTime": "2018-02-12T21:53:52Z",
-			"version": "v1.12.75",
-			"versionExact": "v1.12.75"
-		},
-		{
-			"checksumSHA1": "ItXljM1vG/0goVleodRgbfYgyxQ=",
-			"path": "github.com/aws/aws-sdk-go/service/cloudwatch",
-			"revision": "ebc8a649dc2a7c78c9237c2575a63b3efd6d0a2d",
-			"revisionTime": "2018-02-12T21:53:52Z",
-			"version": "v1.12.75",
-			"versionExact": "v1.12.75"
-		},
-		{
-			"checksumSHA1": "5lmoDceAWT0vrUTf3wKAaZRXwbg=",
-			"path": "github.com/aws/aws-sdk-go/service/cloudwatchevents",
-			"revision": "ebc8a649dc2a7c78c9237c2575a63b3efd6d0a2d",
-			"revisionTime": "2018-02-12T21:53:52Z",
-			"version": "v1.12.75",
-			"versionExact": "v1.12.75"
-		},
-		{
-			"checksumSHA1": "HHct8eQygkIJ+vrQpKhB0IEDymQ=",
-			"path": "github.com/aws/aws-sdk-go/service/cloudwatchlogs",
-			"revision": "ebc8a649dc2a7c78c9237c2575a63b3efd6d0a2d",
-			"revisionTime": "2018-02-12T21:53:52Z",
-			"version": "v1.12.75",
-			"versionExact": "v1.12.75"
-		},
-		{
-			"checksumSHA1": "22txzj8ItH1+lzyyLlFz/vtRV2I=",
-			"path": "github.com/aws/aws-sdk-go/service/codebuild",
-			"revision": "ebc8a649dc2a7c78c9237c2575a63b3efd6d0a2d",
-			"revisionTime": "2018-02-12T21:53:52Z",
-			"version": "v1.12.75",
-			"versionExact": "v1.12.75"
-		},
-		{
-			"checksumSHA1": "RRQCgy4s3k6CJQae3ueLepkK4PI=",
-			"path": "github.com/aws/aws-sdk-go/service/codecommit",
-			"revision": "ebc8a649dc2a7c78c9237c2575a63b3efd6d0a2d",
-			"revisionTime": "2018-02-12T21:53:52Z",
-			"version": "v1.12.75",
-			"versionExact": "v1.12.75"
-		},
-		{
-			"checksumSHA1": "wvXGTyWPjtgC4OjXb80IxYdpqmE=",
-			"path": "github.com/aws/aws-sdk-go/service/codedeploy",
-			"revision": "ebc8a649dc2a7c78c9237c2575a63b3efd6d0a2d",
-			"revisionTime": "2018-02-12T21:53:52Z",
-			"version": "v1.12.75",
-			"versionExact": "v1.12.75"
-		},
-		{
-			"checksumSHA1": "V1Y05qfjN4xOCy+GnPWSCqIeZb4=",
-			"path": "github.com/aws/aws-sdk-go/service/codepipeline",
-			"revision": "ebc8a649dc2a7c78c9237c2575a63b3efd6d0a2d",
-			"revisionTime": "2018-02-12T21:53:52Z",
-			"version": "v1.12.75",
-			"versionExact": "v1.12.75"
-		},
-		{
-			"checksumSHA1": "Ju8efcqcIgggB7N8io/as9ERVdc=",
-			"path": "github.com/aws/aws-sdk-go/service/cognitoidentity",
-			"revision": "ebc8a649dc2a7c78c9237c2575a63b3efd6d0a2d",
-			"revisionTime": "2018-02-12T21:53:52Z",
-			"version": "v1.12.75",
-			"versionExact": "v1.12.75"
-		},
-		{
-			"checksumSHA1": "jeCyZm4iJmOLbVOe/70QNkII+qU=",
-			"path": "github.com/aws/aws-sdk-go/service/cognitoidentityprovider",
-			"revision": "ebc8a649dc2a7c78c9237c2575a63b3efd6d0a2d",
-			"revisionTime": "2018-02-12T21:53:52Z",
-			"version": "v1.12.75",
-			"versionExact": "v1.12.75"
-		},
-		{
-			"checksumSHA1": "kt8wGmAKAo+iC1dR/g9iJn46nDo=",
-			"path": "github.com/aws/aws-sdk-go/service/configservice",
-			"revision": "ebc8a649dc2a7c78c9237c2575a63b3efd6d0a2d",
-			"revisionTime": "2018-02-12T21:53:52Z",
-			"version": "v1.12.75",
-			"versionExact": "v1.12.75"
-		},
-		{
-			"checksumSHA1": "45sgs1urdRiXDb35iuAhQPzl0e4=",
-			"path": "github.com/aws/aws-sdk-go/service/databasemigrationservice",
-			"revision": "ebc8a649dc2a7c78c9237c2575a63b3efd6d0a2d",
-			"revisionTime": "2018-02-12T21:53:52Z",
-			"version": "v1.12.75",
-			"versionExact": "v1.12.75"
-		},
-		{
-			"checksumSHA1": "bu1R1eKCK2fc5+hMcXmagr3iIik=",
-			"path": "github.com/aws/aws-sdk-go/service/dax",
-			"revision": "ebc8a649dc2a7c78c9237c2575a63b3efd6d0a2d",
-			"revisionTime": "2018-02-12T21:53:52Z",
-			"version": "v1.12.75",
-			"versionExact": "v1.12.75"
-		},
-		{
-			"checksumSHA1": "EaEfUc3nt1sS/cdfSYGq+JtSVKs=",
-			"path": "github.com/aws/aws-sdk-go/service/devicefarm",
-			"revision": "ebc8a649dc2a7c78c9237c2575a63b3efd6d0a2d",
-			"revisionTime": "2018-02-12T21:53:52Z",
-			"version": "v1.12.75",
-			"versionExact": "v1.12.75"
-		},
-		{
-			"checksumSHA1": "LRdh5oXUe2yURIk5FDH6ceEZGMo=",
-			"path": "github.com/aws/aws-sdk-go/service/directconnect",
-			"revision": "ebc8a649dc2a7c78c9237c2575a63b3efd6d0a2d",
-			"revisionTime": "2018-02-12T21:53:52Z",
-			"version": "v1.12.75",
-			"versionExact": "v1.12.75"
-		},
-		{
-			"checksumSHA1": "a7itHIwtyXtOGQ0KsiefmsHgu4s=",
-			"path": "github.com/aws/aws-sdk-go/service/directoryservice",
-			"revision": "ebc8a649dc2a7c78c9237c2575a63b3efd6d0a2d",
-			"revisionTime": "2018-02-12T21:53:52Z",
-			"version": "v1.12.75",
-			"versionExact": "v1.12.75"
-		},
-		{
-			"checksumSHA1": "8JiVrxMjFSdBOfVWCy1QU+JzB08=",
-			"path": "github.com/aws/aws-sdk-go/service/dynamodb",
-			"revision": "ebc8a649dc2a7c78c9237c2575a63b3efd6d0a2d",
-			"revisionTime": "2018-02-12T21:53:52Z",
-			"version": "v1.12.75",
-			"versionExact": "v1.12.75"
-		},
-		{
-			"checksumSHA1": "Wt2FgZmez84iZmcDjR2pof13dTQ=",
-			"path": "github.com/aws/aws-sdk-go/service/ec2",
-			"revision": "ebc8a649dc2a7c78c9237c2575a63b3efd6d0a2d",
-			"revisionTime": "2018-02-12T21:53:52Z",
-			"version": "v1.12.75",
-			"versionExact": "v1.12.75"
-		},
-		{
-			"checksumSHA1": "kEgV0dSAj3M3M1waEkC27JS7VnU=",
-			"path": "github.com/aws/aws-sdk-go/service/ecr",
-			"revision": "ebc8a649dc2a7c78c9237c2575a63b3efd6d0a2d",
-			"revisionTime": "2018-02-12T21:53:52Z",
-			"version": "v1.12.75",
-			"versionExact": "v1.12.75"
-		},
-		{
-			"checksumSHA1": "WeevJuELH3BFpUQJC4cqZODz4c0=",
-			"path": "github.com/aws/aws-sdk-go/service/ecs",
-			"revision": "ebc8a649dc2a7c78c9237c2575a63b3efd6d0a2d",
-			"revisionTime": "2018-02-12T21:53:52Z",
-			"version": "v1.12.75",
-			"versionExact": "v1.12.75"
-		},
-		{
-			"checksumSHA1": "4XmkiujbDA68x39KGgURR1+uPiQ=",
-			"path": "github.com/aws/aws-sdk-go/service/efs",
-			"revision": "ebc8a649dc2a7c78c9237c2575a63b3efd6d0a2d",
-			"revisionTime": "2018-02-12T21:53:52Z",
-			"version": "v1.12.75",
-			"versionExact": "v1.12.75"
-		},
-		{
-			"checksumSHA1": "o73xT1zFo3C+giQwKcRj02OAZhM=",
-			"path": "github.com/aws/aws-sdk-go/service/elasticache",
-			"revision": "ebc8a649dc2a7c78c9237c2575a63b3efd6d0a2d",
-			"revisionTime": "2018-02-12T21:53:52Z",
-			"version": "v1.12.75",
-			"versionExact": "v1.12.75"
-		},
-		{
-			"checksumSHA1": "1U0w3+W7kvH901jSftehitrRHCg=",
-			"path": "github.com/aws/aws-sdk-go/service/elasticbeanstalk",
-			"revision": "ebc8a649dc2a7c78c9237c2575a63b3efd6d0a2d",
-			"revisionTime": "2018-02-12T21:53:52Z",
-			"version": "v1.12.75",
-			"versionExact": "v1.12.75"
-		},
-		{
-			"checksumSHA1": "VYGtTaSiajfKOVTbi9/SNmbiIac=",
-			"path": "github.com/aws/aws-sdk-go/service/elasticsearchservice",
-			"revision": "ebc8a649dc2a7c78c9237c2575a63b3efd6d0a2d",
-			"revisionTime": "2018-02-12T21:53:52Z",
-			"version": "v1.12.75",
-			"versionExact": "v1.12.75"
-		},
-		{
-			"checksumSHA1": "SZ7yLDZ6RvMhpWe0Goyem64kgyA=",
-			"path": "github.com/aws/aws-sdk-go/service/elastictranscoder",
-			"revision": "ebc8a649dc2a7c78c9237c2575a63b3efd6d0a2d",
-			"revisionTime": "2018-02-12T21:53:52Z",
-			"version": "v1.12.75",
-			"versionExact": "v1.12.75"
-		},
-		{
-			"checksumSHA1": "iRI32eUYQfumh0LybzZ+5iWV3jE=",
-			"path": "github.com/aws/aws-sdk-go/service/elb",
-			"revision": "ebc8a649dc2a7c78c9237c2575a63b3efd6d0a2d",
-			"revisionTime": "2018-02-12T21:53:52Z",
-			"version": "v1.12.75",
-			"versionExact": "v1.12.75"
-		},
-		{
-			"checksumSHA1": "SvXeFtI3yR9UmamKEYKY/diBWDY=",
-			"path": "github.com/aws/aws-sdk-go/service/elbv2",
-			"revision": "ebc8a649dc2a7c78c9237c2575a63b3efd6d0a2d",
-			"revisionTime": "2018-02-12T21:53:52Z",
-			"version": "v1.12.75",
-			"versionExact": "v1.12.75"
-		},
-		{
-			"checksumSHA1": "5x77vwxya74Qu5YEq75/lhyYkqY=",
-			"path": "github.com/aws/aws-sdk-go/service/emr",
-			"revision": "ebc8a649dc2a7c78c9237c2575a63b3efd6d0a2d",
-			"revisionTime": "2018-02-12T21:53:52Z",
-			"version": "v1.12.75",
-			"versionExact": "v1.12.75"
-		},
-		{
-			"checksumSHA1": "t7BmfpJqmQ7Y0EYcj/CR9Aup9go=",
-			"path": "github.com/aws/aws-sdk-go/service/firehose",
-			"revision": "ebc8a649dc2a7c78c9237c2575a63b3efd6d0a2d",
-			"revisionTime": "2018-02-12T21:53:52Z",
-			"version": "v1.12.75",
-			"versionExact": "v1.12.75"
-		},
-		{
-			"checksumSHA1": "iHyMxl+rkonWCTlysoO4ISkumCA=",
-			"path": "github.com/aws/aws-sdk-go/service/gamelift",
-			"revision": "ebc8a649dc2a7c78c9237c2575a63b3efd6d0a2d",
-			"revisionTime": "2018-02-12T21:53:52Z",
-			"version": "v1.12.75",
-			"versionExact": "v1.12.75"
-		},
-		{
-			"checksumSHA1": "oDoGvSfmO2Z099ixV2HXn+SDeHE=",
-			"path": "github.com/aws/aws-sdk-go/service/glacier",
-			"revision": "ebc8a649dc2a7c78c9237c2575a63b3efd6d0a2d",
-			"revisionTime": "2018-02-12T21:53:52Z",
-			"version": "v1.12.75",
-			"versionExact": "v1.12.75"
-		},
-		{
-			"checksumSHA1": "M01rYrldc6zwbpAeaLX5UJ6b25g=",
-			"path": "github.com/aws/aws-sdk-go/service/glue",
-			"revision": "ebc8a649dc2a7c78c9237c2575a63b3efd6d0a2d",
-			"revisionTime": "2018-02-12T21:53:52Z",
-			"version": "v1.12.75",
-			"versionExact": "v1.12.75"
-		},
-		{
-			"checksumSHA1": "VRaMYP1928z+aLVk2qX5OPFaobk=",
-			"path": "github.com/aws/aws-sdk-go/service/guardduty",
-			"revision": "ebc8a649dc2a7c78c9237c2575a63b3efd6d0a2d",
-			"revisionTime": "2018-02-12T21:53:52Z",
-			"version": "v1.12.75",
-			"versionExact": "v1.12.75"
-		},
-		{
-			"checksumSHA1": "I8CWKTI9BLrIF9ZKf6SpWhG+LXM=",
-			"path": "github.com/aws/aws-sdk-go/service/iam",
-			"revision": "ebc8a649dc2a7c78c9237c2575a63b3efd6d0a2d",
-			"revisionTime": "2018-02-12T21:53:52Z",
-			"version": "v1.12.75",
-			"versionExact": "v1.12.75"
-		},
-		{
-			"checksumSHA1": "45gdBZuM7PWLQzWuBasytvZZpK0=",
-			"path": "github.com/aws/aws-sdk-go/service/inspector",
-			"revision": "ebc8a649dc2a7c78c9237c2575a63b3efd6d0a2d",
-			"revisionTime": "2018-02-12T21:53:52Z",
-			"version": "v1.12.75",
-			"versionExact": "v1.12.75"
-		},
-		{
-			"checksumSHA1": "pZwCI4DpP5hcMa/ItKhiwo/ukd0=",
-			"path": "github.com/aws/aws-sdk-go/service/iot",
-			"revision": "ebc8a649dc2a7c78c9237c2575a63b3efd6d0a2d",
-			"revisionTime": "2018-02-12T21:53:52Z",
-			"version": "v1.12.75",
-			"versionExact": "v1.12.75"
-		},
-		{
-			"checksumSHA1": "DfzNze8B3ME2tV3TtXP7eQXUjD0=",
-			"path": "github.com/aws/aws-sdk-go/service/kinesis",
-			"revision": "ebc8a649dc2a7c78c9237c2575a63b3efd6d0a2d",
-			"revisionTime": "2018-02-12T21:53:52Z",
-			"version": "v1.12.75",
-			"versionExact": "v1.12.75"
-		},
-		{
-			"checksumSHA1": "Vqq049R2eveVD15emT9vKTyBsIg=",
-			"path": "github.com/aws/aws-sdk-go/service/kms",
-			"revision": "ebc8a649dc2a7c78c9237c2575a63b3efd6d0a2d",
-			"revisionTime": "2018-02-12T21:53:52Z",
-			"version": "v1.12.75",
-			"versionExact": "v1.12.75"
-		},
-		{
-			"checksumSHA1": "lAgaKbwpyflY7+t4V3EeH18RwgA=",
-			"path": "github.com/aws/aws-sdk-go/service/lambda",
-			"revision": "ebc8a649dc2a7c78c9237c2575a63b3efd6d0a2d",
-			"revisionTime": "2018-02-12T21:53:52Z",
-			"version": "v1.12.75",
-			"versionExact": "v1.12.75"
-		},
-		{
-			"checksumSHA1": "4yGrGQatXcr8eGRWUoBg3KqAHK8=",
-			"path": "github.com/aws/aws-sdk-go/service/lightsail",
-			"revision": "ebc8a649dc2a7c78c9237c2575a63b3efd6d0a2d",
-			"revisionTime": "2018-02-12T21:53:52Z",
-			"version": "v1.12.75",
-			"versionExact": "v1.12.75"
-		},
-		{
-			"checksumSHA1": "kEZmPI9Y9+05SWuRCdtt+QkqwLI=",
-			"path": "github.com/aws/aws-sdk-go/service/mediastore",
-			"revision": "ebc8a649dc2a7c78c9237c2575a63b3efd6d0a2d",
-			"revisionTime": "2018-02-12T21:53:52Z",
-			"version": "v1.12.75",
-			"versionExact": "v1.12.75"
-		},
-		{
-			"checksumSHA1": "3QV+ZVkQ8g8JkNkftwHaOCevyqM=",
-			"path": "github.com/aws/aws-sdk-go/service/mq",
-			"revision": "ebc8a649dc2a7c78c9237c2575a63b3efd6d0a2d",
-			"revisionTime": "2018-02-12T21:53:52Z",
-			"version": "v1.12.75",
-			"versionExact": "v1.12.75"
-		},
-		{
-			"checksumSHA1": "QuOSKqV8nFvvzN4wcsToltMFI1Y=",
-			"path": "github.com/aws/aws-sdk-go/service/opsworks",
-			"revision": "ebc8a649dc2a7c78c9237c2575a63b3efd6d0a2d",
-			"revisionTime": "2018-02-12T21:53:52Z",
-			"version": "v1.12.75",
-			"versionExact": "v1.12.75"
-		},
-		{
-			"checksumSHA1": "LI+fV4xrVf/bHYHt3nCb3rhc7+c=",
-			"path": "github.com/aws/aws-sdk-go/service/rds",
-			"revision": "ebc8a649dc2a7c78c9237c2575a63b3efd6d0a2d",
-			"revisionTime": "2018-02-12T21:53:52Z",
-			"version": "v1.12.75",
-			"versionExact": "v1.12.75"
-		},
-		{
-			"checksumSHA1": "Pj9IgrR635tqA0YamoSC1GaHeao=",
-			"path": "github.com/aws/aws-sdk-go/service/redshift",
-			"revision": "ebc8a649dc2a7c78c9237c2575a63b3efd6d0a2d",
-			"revisionTime": "2018-02-12T21:53:52Z",
-			"version": "v1.12.75",
-			"versionExact": "v1.12.75"
-		},
-		{
-			"checksumSHA1": "EaDeOWEVUQ21y3cFDyDuZPaK470=",
-			"path": "github.com/aws/aws-sdk-go/service/route53",
-			"revision": "ebc8a649dc2a7c78c9237c2575a63b3efd6d0a2d",
-			"revisionTime": "2018-02-12T21:53:52Z",
-			"version": "v1.12.75",
-			"versionExact": "v1.12.75"
-		},
-		{
-			"checksumSHA1": "fXQn3V0ZRBZpTXUEHl4/yOjR4mQ=",
-			"path": "github.com/aws/aws-sdk-go/service/s3",
-			"revision": "ebc8a649dc2a7c78c9237c2575a63b3efd6d0a2d",
-			"revisionTime": "2018-02-12T21:53:52Z",
-			"version": "v1.12.75",
-			"versionExact": "v1.12.75"
-		},
-		{
-			"checksumSHA1": "rtKbVK1uZVIdkTR7yJIhAte97XQ=",
-			"path": "github.com/aws/aws-sdk-go/service/servicecatalog",
-			"revision": "ebc8a649dc2a7c78c9237c2575a63b3efd6d0a2d",
-			"revisionTime": "2018-02-12T21:53:52Z",
-			"version": "v1.12.75",
-			"versionExact": "v1.12.75"
-		},
-		{
-			"checksumSHA1": "erg+1BSdtfOk1KFXmnJ2bFHJpBY=",
-			"path": "github.com/aws/aws-sdk-go/service/servicediscovery",
-			"revision": "ebc8a649dc2a7c78c9237c2575a63b3efd6d0a2d",
-			"revisionTime": "2018-02-12T21:53:52Z",
-			"version": "v1.12.75",
-			"versionExact": "v1.12.75"
-		},
-		{
-			"checksumSHA1": "8LeTeLzNs+0vNxTeOjMCtSrSwqo=",
-			"path": "github.com/aws/aws-sdk-go/service/ses",
-			"revision": "ebc8a649dc2a7c78c9237c2575a63b3efd6d0a2d",
-			"revisionTime": "2018-02-12T21:53:52Z",
-			"version": "v1.12.75",
-			"versionExact": "v1.12.75"
-		},
-		{
-			"checksumSHA1": "u3AMeFxtHGtiJCxDeIm4dAwzBIc=",
-			"path": "github.com/aws/aws-sdk-go/service/sfn",
-			"revision": "ebc8a649dc2a7c78c9237c2575a63b3efd6d0a2d",
-			"revisionTime": "2018-02-12T21:53:52Z",
-			"version": "v1.12.75",
-			"versionExact": "v1.12.75"
-		},
-		{
-			"checksumSHA1": "B3CgAFSREebpsFoFOo4vrQ6u04w=",
-			"path": "github.com/aws/aws-sdk-go/service/simpledb",
-			"revision": "ebc8a649dc2a7c78c9237c2575a63b3efd6d0a2d",
-			"revisionTime": "2018-02-12T21:53:52Z",
-			"version": "v1.12.75",
-			"versionExact": "v1.12.75"
-		},
-		{
-			"checksumSHA1": "9Qj8yLl67q9uxBUCc0PT20YiP1M=",
-			"path": "github.com/aws/aws-sdk-go/service/sns",
-			"revision": "ebc8a649dc2a7c78c9237c2575a63b3efd6d0a2d",
-			"revisionTime": "2018-02-12T21:53:52Z",
-			"version": "v1.12.75",
-			"versionExact": "v1.12.75"
-		},
-		{
-			"checksumSHA1": "XmEJe50M8MddNEkwbZoC+YvRjgg=",
-			"path": "github.com/aws/aws-sdk-go/service/sqs",
-			"revision": "ebc8a649dc2a7c78c9237c2575a63b3efd6d0a2d",
-			"revisionTime": "2018-02-12T21:53:52Z",
-			"version": "v1.12.75",
-			"versionExact": "v1.12.75"
-		},
-		{
-			"checksumSHA1": "jl3IYnqe0OFL2bemYhF5tLOwvvs=",
-			"path": "github.com/aws/aws-sdk-go/service/ssm",
-			"revision": "ebc8a649dc2a7c78c9237c2575a63b3efd6d0a2d",
-			"revisionTime": "2018-02-12T21:53:52Z",
-			"version": "v1.12.75",
-			"versionExact": "v1.12.75"
-		},
-		{
-			"checksumSHA1": "x7HCNPJnQi+4P6FKpBTY1hm3m6o=",
-			"path": "github.com/aws/aws-sdk-go/service/sts",
-			"revision": "ebc8a649dc2a7c78c9237c2575a63b3efd6d0a2d",
-			"revisionTime": "2018-02-12T21:53:52Z",
-			"version": "v1.12.75",
-			"versionExact": "v1.12.75"
-		},
-		{
-			"checksumSHA1": "ZKwkpd+UVwEKTOMhsbNpfXGUIvI=",
-			"path": "github.com/aws/aws-sdk-go/service/waf",
-			"revision": "ebc8a649dc2a7c78c9237c2575a63b3efd6d0a2d",
-			"revisionTime": "2018-02-12T21:53:52Z",
-			"version": "v1.12.75",
-			"versionExact": "v1.12.75"
-		},
-		{
-			"checksumSHA1": "Uk2A+lTH7aAlQlkj7WIm2RFZV8A=",
-			"path": "github.com/aws/aws-sdk-go/service/wafregional",
-			"revision": "ebc8a649dc2a7c78c9237c2575a63b3efd6d0a2d",
-			"revisionTime": "2018-02-12T21:53:52Z",
-			"version": "v1.12.75",
-			"versionExact": "v1.12.75"
-		},
-		{
-			"checksumSHA1": "usT4LCSQItkFvFOQT7cBlkCuGaE=",
-			"path": "github.com/beevik/etree",
-			"revision": "af219c0c7ea1b67ec263c0b1b1b96d284a9181ce",
-			"revisionTime": "2017-10-15T22:09:51Z"
-		},
-		{
-			"checksumSHA1": "nqw2Qn5xUklssHTubS5HDvEL9L4=",
-			"path": "github.com/bgentry/go-netrc/netrc",
-			"revision": "9fd32a8b3d3d3f9d43c341bfe098430e07609480",
-			"revisionTime": "2014-04-22T17:41:19Z"
-		},
-		{
-			"checksumSHA1": "oTmBS67uxM6OXB/+OJUAG9LK4jw=",
-			"path": "github.com/bgentry/speakeasy",
-			"revision": "4aabc24848ce5fd31929f7d1e4ea74d3709c14cd",
-			"revisionTime": "2017-04-17T20:07:03Z"
-		},
-		{
-			"checksumSHA1": "OT4XN9z5k69e2RsMSpwW74B+yk4=",
-			"path": "github.com/blang/semver",
-			"revision": "2ee87856327ba09384cabd113bc6b5d174e9ec0f",
-			"revisionTime": "2017-07-27T06:48:18Z"
-		},
-		{
-			"checksumSHA1": "dvabztWVQX8f6oMLRyv4dLH+TGY=",
-			"path": "github.com/davecgh/go-spew/spew",
-			"revision": "346938d642f2ec3594ed81d874461961cd0faa76",
-			"revisionTime": "2016-10-29T20:57:26Z"
-		},
-		{
-			"checksumSHA1": "+TKtBzv23ywvmmqRiGEjUba4YmI=",
-			"path": "github.com/dgrijalva/jwt-go",
-			"revision": "dbeaa9332f19a944acb5736b4456cfcc02140e29",
-			"revisionTime": "2017-10-19T21:57:19Z"
-		},
-		{
-			"checksumSHA1": "Gj+xR1VgFKKmFXYOJMnAczC3Znk=",
-			"path": "github.com/docker/distribution/digestset",
-			"revision": "50133d63723f8fa376e632a853739990a133be16",
-			"revisionTime": "2017-02-21T19:08:14Z"
-		},
-		{
-			"checksumSHA1": "m4wEFD0Mh+ClfprUqgl0GyNmk7Q=",
-			"path": "github.com/docker/distribution/reference",
-			"revision": "50133d63723f8fa376e632a853739990a133be16",
-			"revisionTime": "2017-02-21T19:08:14Z"
-		},
-		{
-			"checksumSHA1": "C0xVFfC4PLAx0WKgeDk7fQdj9NU=",
-			"path": "github.com/emicklei/go-restful",
-			"revision": "cf834cf8da5b681af81bde6fa32304e6ce8eec71",
-			"revisionTime": "2017-02-16T14:03:32Z",
-			"version": "1.0.0"
-		},
-		{
-			"checksumSHA1": "/D9Xi0GGJyB5DVLsjn3jVmaDIkI=",
-			"path": "github.com/emicklei/go-restful-swagger12",
-			"revision": "dcef7f55730566d41eae5db10e7d6981829720f6",
-			"revisionTime": "2017-02-08T21:56:40Z"
-		},
-		{
-			"checksumSHA1": "rmsBHtFpV3osid71XnTZBo/b3bU=",
-			"path": "github.com/emicklei/go-restful/log",
-			"revision": "cf834cf8da5b681af81bde6fa32304e6ce8eec71",
-			"revisionTime": "2017-02-16T14:03:32Z",
-			"version": "1.0.0"
-		},
-		{
-			"checksumSHA1": "8YXII1Wxu1nb5IUEndvrRCi4CX4=",
-			"path": "github.com/emicklei/go-restful/swagger",
-			"revision": "ad3e7d5a0a11fbbead57cc9353720a60a0a2793f",
-			"revisionTime": "2017-01-29T11:47:09Z",
-			"version": "1.0.0",
-			"versionExact": "1.0.0"
-		},
-		{
-			"checksumSHA1": "BCv50o5pDkoSG3vYKOSai1Z8p3w=",
-			"path": "github.com/fsouza/go-dockerclient",
-			"revision": "1d4f4ae73768d3ca16a6fb964694f58dc5eba601",
-			"revisionTime": "2016-04-27T17:25:47Z",
-			"tree": true
-		},
-		{
-			"checksumSHA1": "muGVyM8mY3/gcap6kr4Ib3F5Xn4=",
-			"path": "github.com/ghodss/yaml",
-			"revision": "04f313413ffd65ce25f2541bfd2b2ceec5c0908c",
-			"revisionTime": "2016-12-07T00:33:20Z"
-		},
-		{
-			"checksumSHA1": "1K+xrZ1PBez190iGt5OnMtGdih4=",
-			"comment": "v1.8.6",
-			"path": "github.com/go-ini/ini",
-			"revision": "766e555c68dc8bda90d197ee8946c37519c19409",
-			"revisionTime": "2017-01-17T13:00:17Z"
-		},
-		{
-			"checksumSHA1": "JCqkH6veCcAx3BOrjXTOHew31d0=",
-			"path": "github.com/go-openapi/analysis",
-			"revision": "b44dc874b601d9e4e2f6e19140e794ba24bead3b",
-			"revisionTime": "2016-08-15T20:37:09Z"
-		},
-		{
-			"checksumSHA1": "Au2qpfa4VkYqoEUjkd+pAzyL2cc=",
-			"path": "github.com/go-openapi/jsonpointer",
-			"revision": "46af16f9f7b149af66e5d1bd010e3574dc06de98",
-			"revisionTime": "2016-07-04T18:59:06Z"
-		},
-		{
-			"checksumSHA1": "jzzeiYHpHiEhmBNVQlBFw5Knvh0=",
-			"path": "github.com/go-openapi/jsonreference",
-			"revision": "13c6e3589ad90f49bd3e3bbe2c2cb3d7a4142272",
-			"revisionTime": "2016-07-04T19:01:45Z"
-		},
-		{
-			"checksumSHA1": "q075Xkfl6NZBfoF8N07/Oym0648=",
-			"path": "github.com/go-openapi/loads",
-			"revision": "18441dfa706d924a39a030ee2c3b1d8d81917b38",
-			"revisionTime": "2016-07-04T18:54:40Z"
-		},
-		{
-			"checksumSHA1": "OMgtXCwRrMy7bXKt3HtY6BUFQrE=",
-			"path": "github.com/go-openapi/spec",
-			"revision": "6aced65f8501fe1217321abf0749d354824ba2ff",
-			"revisionTime": "2016-08-08T14:25:27Z"
-		},
-		{
-			"checksumSHA1": "HJAZo7zWKq0VG6GkftD9SIeeVNY=",
-			"path": "github.com/go-openapi/swag",
-			"revision": "1d0bd113de87027671077d3c71eb3ac5d7dbba72",
-			"revisionTime": "2016-07-04T19:16:24Z"
-		},
-		{
-			"checksumSHA1": "6ZxSmrIx3Jd15aou16oG0HPylP4=",
-			"path": "github.com/gogo/protobuf/proto",
-			"revision": "3ea128ab69017b2bb9720f38a32e2dcfc22c0546",
-			"revisionTime": "2017-02-20T12:55:46Z"
-		},
-		{
-			"checksumSHA1": "HPVQZu059/Rfw2bAWM538bVTcUc=",
-			"path": "github.com/gogo/protobuf/sortkeys",
-			"revision": "3ea128ab69017b2bb9720f38a32e2dcfc22c0546",
-			"revisionTime": "2017-02-20T12:55:46Z"
-		},
-		{
-			"checksumSHA1": "HmbftipkadrLlCfzzVQ+iFHbl6g=",
-			"path": "github.com/golang/glog",
-			"revision": "23def4e6c14b4da8ac2ed8007337bc5eb5007998",
-			"revisionTime": "2016-01-25T20:49:56Z"
-		},
-		{
-			"checksumSHA1": "kBeNcaKk56FguvPSUCEaH6AxpRc=",
-			"path": "github.com/golang/protobuf/proto",
-			"revision": "8ee79997227bf9b34611aee7946ae64735e6fd93",
-			"revisionTime": "2016-11-17T03:31:26Z"
-		},
-		{
-			"checksumSHA1": "Z1gJ3PKzwBpOoPnTSEM5yd0zHYA=",
-			"path": "github.com/golang/protobuf/protoc-gen-go/descriptor",
-			"revision": "5a0f697c9ed9d68fef0116532c6e05cfeae00e55",
-			"revisionTime": "2017-06-01T23:02:30Z"
-		},
-		{
-			"checksumSHA1": "+hy2B6e5WWFIm6ch03jMFmrELhc=",
-			"path": "github.com/golang/protobuf/ptypes",
-			"revision": "5a0f697c9ed9d68fef0116532c6e05cfeae00e55",
-			"revisionTime": "2017-06-01T23:02:30Z"
-		},
-		{
-			"checksumSHA1": "Z4RIWIXH05QItZqVbmbONO9mWig=",
-			"path": "github.com/golang/protobuf/ptypes/any",
-			"revision": "5a0f697c9ed9d68fef0116532c6e05cfeae00e55",
-			"revisionTime": "2017-06-01T23:02:30Z"
-		},
-		{
-			"checksumSHA1": "Lx2JRhnmO66Lhj6p7UXnsPb+IQs=",
-			"path": "github.com/golang/protobuf/ptypes/duration",
-			"revision": "5a0f697c9ed9d68fef0116532c6e05cfeae00e55",
-			"revisionTime": "2017-06-01T23:02:30Z"
-		},
-		{
-			"checksumSHA1": "kGENkjYJ18VCC+pILfHdT/twU60=",
-			"path": "github.com/golang/protobuf/ptypes/empty",
-			"revision": "5a0f697c9ed9d68fef0116532c6e05cfeae00e55",
-			"revisionTime": "2017-06-01T23:02:30Z"
-		},
-		{
-			"checksumSHA1": "+nsb2jDuP/5l2DO78dtU/jYB3G8=",
-			"path": "github.com/golang/protobuf/ptypes/timestamp",
-			"revision": "5a0f697c9ed9d68fef0116532c6e05cfeae00e55",
-			"revisionTime": "2017-06-01T23:02:30Z"
-		},
-		{
-			"checksumSHA1": "LZn//h0Cxe1mcCWSwwzk4Zrcu2k=",
-			"path": "github.com/golang/protobuf/ptypes/wrappers",
-			"revision": "5a0f697c9ed9d68fef0116532c6e05cfeae00e55",
-			"revisionTime": "2017-06-01T23:02:30Z"
-		},
-		{
-			"checksumSHA1": "p/8vSviYF91gFflhrt5vkyksroo=",
-			"path": "github.com/golang/snappy",
-			"revision": "553a641470496b2327abcac10b36396bd98e45c9",
-			"revisionTime": "2017-02-15T23:32:05Z"
-		},
-		{
-			"checksumSHA1": "fgPBEKvm7D7y4IMxGaxHsPmtYtU=",
-			"path": "github.com/google/gofuzz",
-			"revision": "44d81051d367757e1c7c6a5a86423ece9afcf63c",
-			"revisionTime": "2016-11-22T19:10:42Z"
-		},
-		{
-			"checksumSHA1": "ovDzecwDMswgStyaKHg0VosC3FU=",
-			"path": "github.com/googleapis/gax-go",
-			"revision": "e6c452d1a33fcea46ab9cfd3058ee858297ac13a",
-			"revisionTime": "2017-06-09T04:15:54Z"
-		},
-		{
-			"checksumSHA1": "cdOCt0Yb+hdErz8NAQqayxPmRsY=",
-			"path": "github.com/hashicorp/errwrap",
-			"revision": "7554cd9344cec97297fa6649b055a8c98c2a1e55"
-		},
-		{
-			"checksumSHA1": "b8F628srIitj5p7Y130xc9k0QWs=",
-			"path": "github.com/hashicorp/go-cleanhttp",
-			"revision": "3573b8b52aa7b37b9358d966a898feb387f62437",
-			"revisionTime": "2017-02-11T01:34:15Z"
-		},
-		{
-			"checksumSHA1": "9VcI9QGCShWIUIL187qRd4sxwb8=",
-			"path": "github.com/hashicorp/go-getter",
-			"revision": "a686900cb3753aa644dc4812be91ceaf9fdd3b98",
-			"revisionTime": "2017-09-22T19:29:48Z"
-		},
-		{
-			"checksumSHA1": "9J+kDr29yDrwsdu2ULzewmqGjpA=",
-			"path": "github.com/hashicorp/go-getter/helper/url",
-			"revision": "a686900cb3753aa644dc4812be91ceaf9fdd3b98",
-			"revisionTime": "2017-09-22T19:29:48Z"
-		},
-		{
-			"checksumSHA1": "qQ4c/Fq5sijFvGp8RA8NswYbsiw=",
-			"path": "github.com/hashicorp/go-hclog",
-			"revision": "b39b96628f4f5079b214abead0e93e91ac29f9cf",
-			"revisionTime": "2017-08-30T14:48:52Z"
-		},
-		{
-			"checksumSHA1": "lrSl49G23l6NhfilxPM0XFs5rZo=",
-			"path": "github.com/hashicorp/go-multierror",
-			"revision": "d30f09973e19c1dfcd120b2d9c4f168e68d6b5d5"
-		},
-		{
-			"checksumSHA1": "R6me0jVmcT/OPo80Fe0qo5fRwHc=",
-			"path": "github.com/hashicorp/go-plugin",
-			"revision": "a5174f84d7f8ff00fb07ab4ef1f380d32eee0e63",
-			"revisionTime": "2017-08-16T15:18:19Z"
-		},
-		{
-			"checksumSHA1": "85XUnluYJL7F55ptcwdmN8eSOsk=",
-			"path": "github.com/hashicorp/go-uuid",
-			"revision": "36289988d83ca270bc07c234c36f364b0dd9c9a7"
-		},
-		{
-			"checksumSHA1": "EcZfls6vcqjasWV/nBlu+C+EFmc=",
-			"path": "github.com/hashicorp/go-version",
-			"revision": "e96d3840402619007766590ecea8dd7af1292276",
-			"revisionTime": "2016-10-31T18:26:05Z"
-		},
-		{
-			"checksumSHA1": "o3XZZdOnSnwQSpYw215QV75ZDeI=",
-			"path": "github.com/hashicorp/hcl",
-			"revision": "a4b07c25de5ff55ad3b8936cea69a79a3d95a855",
-			"revisionTime": "2017-05-04T19:02:34Z"
-		},
-		{
-			"checksumSHA1": "XQmjDva9JCGGkIecOgwtBEMCJhU=",
-			"path": "github.com/hashicorp/hcl/hcl/ast",
-			"revision": "a4b07c25de5ff55ad3b8936cea69a79a3d95a855",
-			"revisionTime": "2017-05-04T19:02:34Z"
-		},
-		{
-			"checksumSHA1": "teokXoyRXEJ0vZHOWBD11l5YFNI=",
-			"path": "github.com/hashicorp/hcl/hcl/parser",
-			"revision": "a4b07c25de5ff55ad3b8936cea69a79a3d95a855",
-			"revisionTime": "2017-05-04T19:02:34Z"
-		},
-		{
-			"checksumSHA1": "z6wdP4mRw4GVjShkNHDaOWkbxS0=",
-			"path": "github.com/hashicorp/hcl/hcl/scanner",
-			"revision": "a4b07c25de5ff55ad3b8936cea69a79a3d95a855",
-			"revisionTime": "2017-05-04T19:02:34Z"
-		},
-		{
-			"checksumSHA1": "oS3SCN9Wd6D8/LG0Yx1fu84a7gI=",
-			"path": "github.com/hashicorp/hcl/hcl/strconv",
-			"revision": "a4b07c25de5ff55ad3b8936cea69a79a3d95a855",
-			"revisionTime": "2017-05-04T19:02:34Z"
-		},
-		{
-			"checksumSHA1": "c6yprzj06ASwCo18TtbbNNBHljA=",
-			"path": "github.com/hashicorp/hcl/hcl/token",
-			"revision": "a4b07c25de5ff55ad3b8936cea69a79a3d95a855",
-			"revisionTime": "2017-05-04T19:02:34Z"
-		},
-		{
-			"checksumSHA1": "PwlfXt7mFS8UYzWxOK5DOq0yxS0=",
-			"path": "github.com/hashicorp/hcl/json/parser",
-			"revision": "a4b07c25de5ff55ad3b8936cea69a79a3d95a855",
-			"revisionTime": "2017-05-04T19:02:34Z"
-		},
-		{
-			"checksumSHA1": "YdvFsNOMSWMLnY6fcliWQa0O5Fw=",
-			"path": "github.com/hashicorp/hcl/json/scanner",
-			"revision": "a4b07c25de5ff55ad3b8936cea69a79a3d95a855",
-			"revisionTime": "2017-05-04T19:02:34Z"
-		},
-		{
-			"checksumSHA1": "fNlXQCQEnb+B3k5UDL/r15xtSJY=",
-			"path": "github.com/hashicorp/hcl/json/token",
-			"revision": "a4b07c25de5ff55ad3b8936cea69a79a3d95a855",
-			"revisionTime": "2017-05-04T19:02:34Z"
-		},
-		{
-			"checksumSHA1": "BRJaQcKriVKEirVC7YxBxPufQF0=",
-			"path": "github.com/hashicorp/hcl2/gohcl",
-			"revision": "4719b76b5235739a3aa76131739a62aec6192e7d",
-			"revisionTime": "2018-02-26T16:38:56Z"
-		},
-		{
-			"checksumSHA1": "8WGegGBHF0jpEtTECIYLhyKDlV4=",
-			"path": "github.com/hashicorp/hcl2/hcl",
-			"revision": "4719b76b5235739a3aa76131739a62aec6192e7d",
-			"revisionTime": "2018-02-26T16:38:56Z"
-		},
-		{
-			"checksumSHA1": "DBtGa0Ki9o5LM9VbvN3C6ca30uk=",
-			"path": "github.com/hashicorp/hcl2/hcl/hclsyntax",
-			"revision": "4719b76b5235739a3aa76131739a62aec6192e7d",
-			"revisionTime": "2018-02-26T16:38:56Z"
-		},
-		{
-			"checksumSHA1": "H1QID1jFQcuyhrm2fZxvblmdJGU=",
-			"path": "github.com/hashicorp/hcl2/hcl/json",
-			"revision": "4719b76b5235739a3aa76131739a62aec6192e7d",
-			"revisionTime": "2018-02-26T16:38:56Z"
-		},
-		{
-			"checksumSHA1": "672O/GQ9z+OFsG3eHLKq1yg3ZGM=",
-			"path": "github.com/hashicorp/hcl2/hcldec",
-			"revision": "4719b76b5235739a3aa76131739a62aec6192e7d",
-			"revisionTime": "2018-02-26T16:38:56Z"
-		},
-		{
-			"checksumSHA1": "IzmftuG99BqNhbFGhxZaGwtiMtM=",
-			"path": "github.com/hashicorp/hcl2/hclparse",
-			"revision": "4719b76b5235739a3aa76131739a62aec6192e7d",
-			"revisionTime": "2018-02-26T16:38:56Z"
-		},
-		{
-			"checksumSHA1": "M09yxoBoCEtG7EcHR8aEWLzMMJc=",
-			"path": "github.com/hashicorp/hil",
-			"revision": "fac2259da677551de1fb92b844c4d020a38d8468",
-			"revisionTime": "2017-05-12T21:33:05Z"
-		},
-		{
-			"checksumSHA1": "0S0KeBcfqVFYBPeZkuJ4fhQ5mCA=",
-			"path": "github.com/hashicorp/hil/ast",
-			"revision": "fac2259da677551de1fb92b844c4d020a38d8468",
-			"revisionTime": "2017-05-12T21:33:05Z"
-		},
-		{
-			"checksumSHA1": "P5PZ3k7SmqWmxgJ8Q0gLzeNpGhE=",
-			"path": "github.com/hashicorp/hil/parser",
-			"revision": "fac2259da677551de1fb92b844c4d020a38d8468",
-			"revisionTime": "2017-05-12T21:33:05Z"
-		},
-		{
-			"checksumSHA1": "DC1k5kOua4oFqmo+JRt0YzfP44o=",
-			"path": "github.com/hashicorp/hil/scanner",
-			"revision": "fac2259da677551de1fb92b844c4d020a38d8468",
-			"revisionTime": "2017-05-12T21:33:05Z"
-		},
-		{
-			"checksumSHA1": "vt+P9D2yWDO3gdvdgCzwqunlhxU=",
-			"path": "github.com/hashicorp/logutils",
-			"revision": "0dc08b1671f34c4250ce212759ebd880f743d883",
-			"revisionTime": "2015-06-09T07:04:31Z"
-		},
-		{
-			"checksumSHA1": "D2qVXjDywJu6wLj/4NCTsFnRrvw=",
-			"path": "github.com/hashicorp/terraform/config",
-			"revision": "7878d66b386e5474102b5047722c2de2b3237278",
-			"revisionTime": "2018-03-15T20:35:34Z",
-			"version": "v0.11.4",
-			"versionExact": "v0.11.4"
-		},
-		{
-			"checksumSHA1": "WzQP2WfiCYlaALKZVqEFsxZsG1o=",
-			"path": "github.com/hashicorp/terraform/config/configschema",
-			"revision": "7878d66b386e5474102b5047722c2de2b3237278",
-			"revisionTime": "2018-03-15T20:35:34Z",
-			"version": "v0.11.4",
-			"versionExact": "v0.11.4"
-		},
-		{
-			"checksumSHA1": "3V7300kyZF+AGy/cOKV0+P6M3LY=",
-			"path": "github.com/hashicorp/terraform/config/hcl2shim",
-			"revision": "7878d66b386e5474102b5047722c2de2b3237278",
-			"revisionTime": "2018-03-15T20:35:34Z",
-			"version": "v0.11.4",
-			"versionExact": "v0.11.4"
-		},
-		{
-			"checksumSHA1": "7+cYlhS0+Z/xYUzYQft8Wibs1GA=",
-			"path": "github.com/hashicorp/terraform/config/module",
-			"revision": "7878d66b386e5474102b5047722c2de2b3237278",
-			"revisionTime": "2018-03-15T20:35:34Z",
-			"version": "v0.11.4",
-			"versionExact": "v0.11.4"
-		},
-		{
-			"checksumSHA1": "mPbjVPD2enEey45bP4M83W2AxlY=",
-			"path": "github.com/hashicorp/terraform/dag",
-			"revision": "7878d66b386e5474102b5047722c2de2b3237278",
-			"revisionTime": "2018-03-15T20:35:34Z",
-			"version": "v0.11.4",
-			"versionExact": "v0.11.4"
-		},
-		{
-			"checksumSHA1": "P8gNPDuOzmiK4Lz9xG7OBy4Rlm8=",
-			"path": "github.com/hashicorp/terraform/flatmap",
-			"revision": "7878d66b386e5474102b5047722c2de2b3237278",
-			"revisionTime": "2018-03-15T20:35:34Z",
-			"version": "v0.11.4",
-			"versionExact": "v0.11.4"
-		},
-		{
-			"checksumSHA1": "zx5DLo5aV0xDqxGTzSibXg7HHAA=",
-			"path": "github.com/hashicorp/terraform/helper/acctest",
-			"revision": "7878d66b386e5474102b5047722c2de2b3237278",
-			"revisionTime": "2018-03-15T20:35:34Z",
-			"version": "v0.11.4",
-			"versionExact": "v0.11.4"
-		},
-		{
-			"checksumSHA1": "uT6Q9RdSRAkDjyUgQlJ2XKJRab4=",
-			"path": "github.com/hashicorp/terraform/helper/config",
-			"revision": "7878d66b386e5474102b5047722c2de2b3237278",
-			"revisionTime": "2018-03-15T20:35:34Z",
-			"version": "v0.11.4",
-			"versionExact": "v0.11.4"
-		},
-		{
-			"checksumSHA1": "FH5eOEHfHgdxPC/JnfmCeSBk66U=",
-			"path": "github.com/hashicorp/terraform/helper/encryption",
-			"revision": "7878d66b386e5474102b5047722c2de2b3237278",
-			"revisionTime": "2018-03-15T20:35:34Z",
-			"version": "v0.11.4",
-			"versionExact": "v0.11.4"
-		},
-		{
-			"checksumSHA1": "Vbo55GDzPgG/L/+W2pcvDhxrPZc=",
-			"path": "github.com/hashicorp/terraform/helper/experiment",
-			"revision": "7878d66b386e5474102b5047722c2de2b3237278",
-			"revisionTime": "2018-03-15T20:35:34Z",
-			"version": "v0.11.4",
-			"versionExact": "v0.11.4"
-		},
-		{
-			"checksumSHA1": "KNvbU1r5jv0CBeQLnEtDoL3dRtc=",
-			"path": "github.com/hashicorp/terraform/helper/hashcode",
-			"revision": "7878d66b386e5474102b5047722c2de2b3237278",
-			"revisionTime": "2018-03-15T20:35:34Z",
-			"version": "v0.11.4",
-			"versionExact": "v0.11.4"
-		},
-		{
-			"checksumSHA1": "B267stWNQd0/pBTXHfI/tJsxzfc=",
-			"path": "github.com/hashicorp/terraform/helper/hilmapstructure",
-			"revision": "7878d66b386e5474102b5047722c2de2b3237278",
-			"revisionTime": "2018-03-15T20:35:34Z",
-			"version": "v0.11.4",
-			"versionExact": "v0.11.4"
-		},
-		{
-			"checksumSHA1": "BAXV9ruAyno3aFgwYI2/wWzB2Gc=",
-			"path": "github.com/hashicorp/terraform/helper/logging",
-			"revision": "7878d66b386e5474102b5047722c2de2b3237278",
-			"revisionTime": "2018-03-15T20:35:34Z",
-			"version": "v0.11.4",
-			"versionExact": "v0.11.4"
-		},
-		{
-			"checksumSHA1": "twkFd4x71kBnDfrdqO5nhs8dMOY=",
-			"path": "github.com/hashicorp/terraform/helper/mutexkv",
-			"revision": "7878d66b386e5474102b5047722c2de2b3237278",
-			"revisionTime": "2018-03-15T20:35:34Z",
-			"version": "v0.11.4",
-			"versionExact": "v0.11.4"
-		},
-		{
-			"checksumSHA1": "ImyqbHM/xe3eAT2moIjLI8ksuks=",
-			"path": "github.com/hashicorp/terraform/helper/pathorcontents",
-			"revision": "7878d66b386e5474102b5047722c2de2b3237278",
-			"revisionTime": "2018-03-15T20:35:34Z",
-			"version": "v0.11.4",
-			"versionExact": "v0.11.4"
-		},
-		{
-			"checksumSHA1": "ryCWu7RtMlYrAfSevaI7RtaXe98=",
-			"path": "github.com/hashicorp/terraform/helper/resource",
-			"revision": "7878d66b386e5474102b5047722c2de2b3237278",
-			"revisionTime": "2018-03-15T20:35:34Z",
-			"version": "v0.11.4",
-			"versionExact": "v0.11.4"
-		},
-		{
-			"checksumSHA1": "ckEg0tYoH3oVZD30IHOay6Ne63o=",
-			"path": "github.com/hashicorp/terraform/helper/schema",
-			"revision": "7878d66b386e5474102b5047722c2de2b3237278",
-			"revisionTime": "2018-03-15T20:35:34Z",
-			"version": "v0.11.4",
-			"versionExact": "v0.11.4"
-		},
-		{
-			"checksumSHA1": "1yCGh/Wl4H4ODBBRmIRFcV025b0=",
-			"path": "github.com/hashicorp/terraform/helper/shadow",
-			"revision": "7878d66b386e5474102b5047722c2de2b3237278",
-			"revisionTime": "2018-03-15T20:35:34Z",
-			"version": "v0.11.4",
-			"versionExact": "v0.11.4"
-		},
-		{
-			"checksumSHA1": "Fzbv+N7hFXOtrR6E7ZcHT3jEE9s=",
-			"path": "github.com/hashicorp/terraform/helper/structure",
-			"revision": "7878d66b386e5474102b5047722c2de2b3237278",
-			"revisionTime": "2018-03-15T20:35:34Z",
-			"version": "v0.11.4",
-			"versionExact": "v0.11.4"
-		},
-		{
-			"checksumSHA1": "JL8eJjRMxGI2zz2fMYXhXQpRtPk=",
-			"path": "github.com/hashicorp/terraform/helper/validation",
-			"revision": "7878d66b386e5474102b5047722c2de2b3237278",
-			"revisionTime": "2018-03-15T20:35:34Z",
-			"version": "v0.11.4",
-			"versionExact": "v0.11.4"
-		},
-		{
-			"checksumSHA1": "VgChgJYOTM4zrNOWifEqDsdv7Hk=",
-			"path": "github.com/hashicorp/terraform/httpclient",
-			"revision": "7878d66b386e5474102b5047722c2de2b3237278",
-			"revisionTime": "2018-03-15T20:35:34Z",
-			"version": "v0.11.4",
-			"versionExact": "v0.11.4"
-		},
-		{
-			"checksumSHA1": "yFWmdS6yEJZpRJzUqd/mULqCYGk=",
-			"path": "github.com/hashicorp/terraform/moduledeps",
-			"revision": "7878d66b386e5474102b5047722c2de2b3237278",
-			"revisionTime": "2018-03-15T20:35:34Z",
-			"version": "v0.11.4",
-			"versionExact": "v0.11.4"
-		},
-		{
-			"checksumSHA1": "DqaoG++NXRCfvH/OloneLWrM+3k=",
-			"path": "github.com/hashicorp/terraform/plugin",
-			"revision": "7878d66b386e5474102b5047722c2de2b3237278",
-			"revisionTime": "2018-03-15T20:35:34Z",
-			"version": "v0.11.4",
-			"versionExact": "v0.11.4"
-		},
-		{
-			"checksumSHA1": "tx5xrdiUWdAHqoRV5aEfALgT1aU=",
-			"path": "github.com/hashicorp/terraform/plugin/discovery",
-			"revision": "7878d66b386e5474102b5047722c2de2b3237278",
-			"revisionTime": "2018-03-15T20:35:34Z",
-			"version": "v0.11.4",
-			"versionExact": "v0.11.4"
-		},
-		{
-			"checksumSHA1": "f6wDpr0uHKZqQw4ztvxMrtiuvQo=",
-			"path": "github.com/hashicorp/terraform/registry",
-			"revision": "7878d66b386e5474102b5047722c2de2b3237278",
-			"revisionTime": "2018-03-15T20:35:34Z",
-			"version": "v0.11.4",
-			"versionExact": "v0.11.4"
-		},
-		{
-			"checksumSHA1": "cR87P4V5aiEfvF+1qoBi2JQyQS4=",
-			"path": "github.com/hashicorp/terraform/registry/regsrc",
-			"revision": "7878d66b386e5474102b5047722c2de2b3237278",
-			"revisionTime": "2018-03-15T20:35:34Z",
-			"version": "v0.11.4",
-			"versionExact": "v0.11.4"
-		},
-		{
-			"checksumSHA1": "y9IXgIJQq9XNy1zIYUV2Kc0KsnA=",
-			"path": "github.com/hashicorp/terraform/registry/response",
-			"revision": "7878d66b386e5474102b5047722c2de2b3237278",
-			"revisionTime": "2018-03-15T20:35:34Z",
-			"version": "v0.11.4",
-			"versionExact": "v0.11.4"
-		},
-		{
-			"checksumSHA1": "VXlzRRDVOqeMvnnrbUcR9H64OA4=",
-			"path": "github.com/hashicorp/terraform/svchost",
-			"revision": "7878d66b386e5474102b5047722c2de2b3237278",
-			"revisionTime": "2018-03-15T20:35:34Z",
-			"version": "v0.11.4",
-			"versionExact": "v0.11.4"
-		},
-		{
-			"checksumSHA1": "GzcKNlFL0N77JVjU8qbltXE4R3k=",
-			"path": "github.com/hashicorp/terraform/svchost/auth",
-			"revision": "7878d66b386e5474102b5047722c2de2b3237278",
-			"revisionTime": "2018-03-15T20:35:34Z",
-			"version": "v0.11.4",
-			"versionExact": "v0.11.4"
-		},
-		{
-			"checksumSHA1": "jiDWmQieUE6OoUBMs53hj9P/JDQ=",
-			"path": "github.com/hashicorp/terraform/svchost/disco",
-			"revision": "7878d66b386e5474102b5047722c2de2b3237278",
-			"revisionTime": "2018-03-15T20:35:34Z",
-			"version": "v0.11.4",
-			"versionExact": "v0.11.4"
-		},
-		{
-			"checksumSHA1": "Soh8iC7ikCO2Z7CWulI/9mlJUDc=",
-			"path": "github.com/hashicorp/terraform/terraform",
-			"revision": "7878d66b386e5474102b5047722c2de2b3237278",
-			"revisionTime": "2018-03-15T20:35:34Z",
-			"version": "v0.11.4",
-			"versionExact": "v0.11.4"
-		},
-		{
-			"checksumSHA1": "+K+oz9mMTmQMxIA3KVkGRfjvm9I=",
-			"path": "github.com/hashicorp/terraform/tfdiags",
-			"revision": "7878d66b386e5474102b5047722c2de2b3237278",
-			"revisionTime": "2018-03-15T20:35:34Z",
-			"version": "v0.11.4",
-			"versionExact": "v0.11.4"
-		},
-		{
-			"checksumSHA1": "6n9DKfhMSN1TSizmkoetaPH8HDk=",
-			"path": "github.com/hashicorp/terraform/version",
-			"revision": "7878d66b386e5474102b5047722c2de2b3237278",
-			"revisionTime": "2018-03-15T20:35:34Z",
-			"version": "v0.11.4",
-			"versionExact": "v0.11.4"
-		},
-		{
-			"checksumSHA1": "au+CDkddC4sVFV15UaPiI7FvSw0=",
-			"path": "github.com/hashicorp/vault/helper/compressutil",
-			"revision": "74d9a382c89526897a34bdae2d872643032e1a97",
-			"revisionTime": "2017-11-12T17:34:56Z"
-		},
-		{
-			"checksumSHA1": "yUiSTPf0QUuL2r/81sjuytqBoeQ=",
-			"path": "github.com/hashicorp/vault/helper/jsonutil",
-			"revision": "74d9a382c89526897a34bdae2d872643032e1a97",
-			"revisionTime": "2017-11-12T17:34:56Z"
-		},
-		{
-			"checksumSHA1": "YmXAnTwbzhLLBZM+1tQrJiG3qpc=",
-			"path": "github.com/hashicorp/vault/helper/pgpkeys",
-			"revision": "74d9a382c89526897a34bdae2d872643032e1a97",
-			"revisionTime": "2017-11-12T17:34:56Z"
-		},
-		{
-			"checksumSHA1": "ZhK6IO2XN81Y+3RAjTcVm1Ic7oU=",
-			"path": "github.com/hashicorp/yamux",
-			"revision": "d1caa6c97c9fc1cc9e83bbe34d0603f9ff0ce8bd",
-			"revisionTime": "2016-07-20T23:31:40Z"
-		},
-		{
-			"checksumSHA1": "K6exl2ouL7d8cR2i378EzZOdRVI=",
-			"path": "github.com/howeyc/gopass",
-			"revision": "bf9dde6d0d2c004a008c27aaee91170c786f6db8",
-			"revisionTime": "2017-01-09T16:22:49Z"
-		},
-		{
-			"checksumSHA1": "hwGdeQbcfc2RvIQS5wAaYRKJDd4=",
-			"comment": "0.2.1-3-gb1859b1",
-			"path": "github.com/imdario/mergo",
-			"revision": "50d4dbd4eb0e84778abe37cefef140271d96fade",
-			"revisionTime": "2016-05-17T06:44:35Z"
-		},
-		{
-			"checksumSHA1": "sVczcCYWr12ttrbXRFz/QOyDyWg=",
-			"path": "github.com/jen20/awspolicyequivalence",
-			"revision": "3d48364a137a7847c1191b83740052dc7695878e",
-			"revisionTime": "2017-08-31T20:16:02Z"
-		},
-		{
-			"checksumSHA1": "0ZrwvB6KoGPj2PoDNSEJwxQ6Mog=",
-			"comment": "0.2.2-2-gc01cf91",
-			"path": "github.com/jmespath/go-jmespath",
-			"revision": "bd40a432e4c76585ef6b72d3fd96fb9b6dc7b68d",
-			"revisionTime": "2016-08-03T19:07:31Z"
-		},
-		{
-			"checksumSHA1": "a8Ge6pE7oxux9ZMZVAlyEeGzCng=",
-			"path": "github.com/juju/ratelimit",
-			"revision": "5b9ff866471762aa2ab2dced63c9fb6f53921342",
-			"revisionTime": "2017-05-23T01:21:41Z"
-		},
-		{
-			"checksumSHA1": "VJk3rOWfxEV9Ilig5lgzH1qg8Ss=",
-			"path": "github.com/keybase/go-crypto/brainpool",
-			"revision": "f63716704117f5bd34d8f0f068f7e8369d20d4ab",
-			"revisionTime": "2017-10-10T11:00:49Z"
-		},
-		{
-			"checksumSHA1": "rnRjEJs5luF+DIXp2J6LFcQk8Gg=",
-			"path": "github.com/keybase/go-crypto/cast5",
-			"revision": "f63716704117f5bd34d8f0f068f7e8369d20d4ab",
-			"revisionTime": "2017-10-10T11:00:49Z"
-		},
-		{
-			"checksumSHA1": "F5++ZQS5Vt7hd6lxPCKTffvph1A=",
-			"path": "github.com/keybase/go-crypto/curve25519",
-			"revision": "f63716704117f5bd34d8f0f068f7e8369d20d4ab",
-			"revisionTime": "2017-10-10T11:00:49Z"
-		},
-		{
-			"checksumSHA1": "IvrDXwIixB5yPPbo6tq1/1cSn78=",
-			"path": "github.com/keybase/go-crypto/ed25519",
-			"revision": "f63716704117f5bd34d8f0f068f7e8369d20d4ab",
-			"revisionTime": "2017-10-10T11:00:49Z"
-		},
-		{
-			"checksumSHA1": "4+fslB6pCbplNq4viy6CrOkkY6Y=",
-			"path": "github.com/keybase/go-crypto/ed25519/internal/edwards25519",
-			"revision": "f63716704117f5bd34d8f0f068f7e8369d20d4ab",
-			"revisionTime": "2017-10-10T11:00:49Z"
-		},
-		{
-			"checksumSHA1": "fgFlkfkaotUjBVhJik2979oCeJw=",
-			"path": "github.com/keybase/go-crypto/openpgp",
-			"revision": "f63716704117f5bd34d8f0f068f7e8369d20d4ab",
-			"revisionTime": "2017-10-10T11:00:49Z"
-		},
-		{
-			"checksumSHA1": "cdgDXvGPDDsu5OwRLxYeHRdb8hI=",
-			"path": "github.com/keybase/go-crypto/openpgp/armor",
-			"revision": "f63716704117f5bd34d8f0f068f7e8369d20d4ab",
-			"revisionTime": "2017-10-10T11:00:49Z"
-		},
-		{
-			"checksumSHA1": "nWhmwjBJqPSvkCWqaap2Z9EiS1k=",
-			"path": "github.com/keybase/go-crypto/openpgp/ecdh",
-			"revision": "f63716704117f5bd34d8f0f068f7e8369d20d4ab",
-			"revisionTime": "2017-10-10T11:00:49Z"
-		},
-		{
-			"checksumSHA1": "uxXG9IC/XF8jwwvZUbW65+x8/+M=",
-			"path": "github.com/keybase/go-crypto/openpgp/elgamal",
-			"revision": "f63716704117f5bd34d8f0f068f7e8369d20d4ab",
-			"revisionTime": "2017-10-10T11:00:49Z"
-		},
-		{
-			"checksumSHA1": "EyUf82Yknzc75m8RcA21CNQINw0=",
-			"path": "github.com/keybase/go-crypto/openpgp/errors",
-			"revision": "f63716704117f5bd34d8f0f068f7e8369d20d4ab",
-			"revisionTime": "2017-10-10T11:00:49Z"
-		},
-		{
-			"checksumSHA1": "tw0BkvixAuw9Ai80hHzFy6W5mnk=",
-			"path": "github.com/keybase/go-crypto/openpgp/packet",
-			"revision": "f63716704117f5bd34d8f0f068f7e8369d20d4ab",
-			"revisionTime": "2017-10-10T11:00:49Z"
-		},
-		{
-			"checksumSHA1": "BGDxg1Xtsz0DSPzdQGJLLQqfYc8=",
-			"path": "github.com/keybase/go-crypto/openpgp/s2k",
-			"revision": "f63716704117f5bd34d8f0f068f7e8369d20d4ab",
-			"revisionTime": "2017-10-10T11:00:49Z"
-		},
-		{
-			"checksumSHA1": "rE3pp7b3gfcmBregzpIvN5IdFhY=",
-			"path": "github.com/keybase/go-crypto/rsa",
-			"revision": "f63716704117f5bd34d8f0f068f7e8369d20d4ab",
-			"revisionTime": "2017-10-10T11:00:49Z"
-		},
-		{
-			"checksumSHA1": "401nRca5/N7U0e+MD2RisEhoyQk=",
-			"path": "github.com/mailru/easyjson/buffer",
-			"revision": "d89c33ca38a143e5190297c6252fcc75f01694ed",
-			"revisionTime": "2017-02-19T11:33:54Z"
-		},
-		{
-			"checksumSHA1": "sMe0VhO/hoSxuLrLLnQgwXvQnDQ=",
-			"path": "github.com/mailru/easyjson/jlexer",
-			"revision": "d89c33ca38a143e5190297c6252fcc75f01694ed",
-			"revisionTime": "2017-02-19T11:33:54Z"
-		},
-		{
-			"checksumSHA1": "n+xcHJ3Ds6rixHBuS7e1fZcvUSM=",
-			"path": "github.com/mailru/easyjson/jwriter",
-			"revision": "d89c33ca38a143e5190297c6252fcc75f01694ed",
-			"revisionTime": "2017-02-19T11:33:54Z"
-		},
-		{
-			"checksumSHA1": "trzmsZQDCc13zk/6qANox7Z/KCg=",
-			"path": "github.com/mattn/go-isatty",
-			"revision": "fc9e8d8ef48496124e79ae0df75490096eccf6fe",
-			"revisionTime": "2017-03-22T23:44:13Z"
-		},
-		{
-			"checksumSHA1": "gPuHq0UytpuYPb2YWmFVb22Twcc=",
-			"path": "github.com/mitchellh/cli",
-			"revision": "0ce7cd515f64496ee660ab19f6bbf373945d3af0",
-			"revisionTime": "2017-08-24T19:02:09Z"
-		},
-		{
-			"checksumSHA1": "guxbLo8KHHBeM0rzou4OTzzpDNs=",
-			"path": "github.com/mitchellh/copystructure",
-			"revision": "5af94aef99f597e6a9e1f6ac6be6ce0f3c96b49d",
-			"revisionTime": "2016-10-13T19:53:42Z"
-		},
-		{
-			"checksumSHA1": "V/quM7+em2ByJbWBLOsEwnY3j/Q=",
-			"path": "github.com/mitchellh/go-homedir",
-			"revision": "b8bc1bf767474819792c23f32d8286a45736f1c6",
-			"revisionTime": "2016-12-03T19:45:07Z"
-		},
-		{
-			"checksumSHA1": "6TBW88DSxRHf4WvOC9K5ilBZx/8=",
-			"path": "github.com/mitchellh/go-testing-interface",
-			"revision": "9a441910b16872f7b8283682619b3761a9aa2222",
-			"revisionTime": "2017-07-30T05:09:07Z"
-		},
-		{
-			"checksumSHA1": "L3leymg2RT8hFl5uL+5KP/LpBkg=",
-			"path": "github.com/mitchellh/go-wordwrap",
-			"revision": "ad45545899c7b13c020ea92b2072220eefad42b8",
-			"revisionTime": "2015-03-14T17:03:34Z"
-		},
-		{
-			"checksumSHA1": "xyoJKalfQwTUN1qzZGQKWYAwl0A=",
-			"path": "github.com/mitchellh/hashstructure",
-			"revision": "6b17d669fac5e2f71c16658d781ec3fdd3802b69"
-		},
-		{
-			"checksumSHA1": "MlX15lJuV8DYARX5RJY8rqrSEWQ=",
-			"path": "github.com/mitchellh/mapstructure",
-			"revision": "53818660ed4955e899c0bcafa97299a388bd7c8e",
-			"revisionTime": "2017-03-07T20:11:23Z"
-		},
-		{
-			"checksumSHA1": "vBpuqNfSTZcAR/0tP8tNYacySGs=",
-			"path": "github.com/mitchellh/reflectwalk",
-			"revision": "92573fe8d000a145bfebc03a16bc22b34945867f",
-			"revisionTime": "2016-10-03T17:45:16Z"
-		},
-		{
-			"checksumSHA1": "qj7IAU2RRq99oaIEGH0eLfX/UcM=",
-			"path": "github.com/opencontainers/go-digest",
-			"revision": "aa2ec055abd10d26d539eb630a92241b781ce4bc",
-			"revisionTime": "2017-01-31T01:35:07Z"
-		},
-		{
-			"checksumSHA1": "rTNABfFJ9wtLQRH8uYNkEZGQOrY=",
-			"path": "github.com/posener/complete",
-			"revision": "9f41f7636a724791a3b8b1d35e84caa1124f0d3c",
-			"revisionTime": "2017-08-29T17:11:12Z"
-		},
-		{
-			"checksumSHA1": "NB7uVS0/BJDmNu68vPAlbrq4TME=",
-			"path": "github.com/posener/complete/cmd",
-			"revision": "9f41f7636a724791a3b8b1d35e84caa1124f0d3c",
-			"revisionTime": "2017-08-29T17:11:12Z"
-		},
-		{
-			"checksumSHA1": "gSX86Xl0w9hvtntdT8h23DZtSag=",
-			"path": "github.com/posener/complete/cmd/install",
-			"revision": "9f41f7636a724791a3b8b1d35e84caa1124f0d3c",
-			"revisionTime": "2017-08-29T17:11:12Z"
-		},
-		{
-			"checksumSHA1": "DMo94FwJAm9ZCYCiYdJU2+bh4no=",
-			"path": "github.com/posener/complete/match",
-			"revision": "9f41f7636a724791a3b8b1d35e84caa1124f0d3c",
-			"revisionTime": "2017-08-29T17:11:12Z"
-		},
-		{
-			"checksumSHA1": "u5s2PZ7fzCOqQX7bVPf9IJ+qNLQ=",
-			"path": "github.com/rancher/go-rancher",
-			"revision": "ec24b7f12fca9f78fbfcd62a0ea8bce14ade8792",
-			"revisionTime": "2017-04-07T04:09:43Z"
-		},
-		{
-			"checksumSHA1": "zmC8/3V4ls53DJlNTKDZwPSC/dA=",
-			"path": "github.com/satori/go.uuid",
-			"revision": "b061729afc07e77a8aa4fad0a2fd840958f1942a",
-			"revisionTime": "2016-09-27T10:08:44Z"
-		},
-		{
-			"checksumSHA1": "5KvHyB1CImtwZT3fwNkNUlc8R0k=",
-			"path": "github.com/spf13/pflag",
-			"revision": "9ff6c6923cfffbcd502984b8e0c80539a94968b7",
-			"revisionTime": "2017-01-30T21:42:45Z"
-		},
-		{
-			"checksumSHA1": "jBr0FKeswC9xVg758hOtM/Mb1fA=",
-			"path": "github.com/terraform-providers/terraform-provider-aws/aws",
-			"revision": "684291f45b87da88f39a8b4050ebc1c5e6c2f6e0",
-			"revisionTime": "2018-02-24T22:47:55Z",
-			"version": "v1.10.0",
-			"versionExact": "v1.10.0"
-		},
-		{
-			"checksumSHA1": "f3/KokIEez0S7+IVbqDL41WYrYI=",
-			"path": "github.com/terraform-providers/terraform-provider-google",
-			"revision": "69ac46e035f613cf2ae56d47a391335fca35e923",
-			"revisionTime": "2017-11-09T18:01:49Z",
-			"version": "v1.2.0",
-			"versionExact": "v1.2.0"
-		},
-		{
-			"checksumSHA1": "YuNe+IgXS/U4NRfDiBHPLsha4/Y=",
-			"path": "github.com/terraform-providers/terraform-provider-google/google",
-			"revision": "69ac46e035f613cf2ae56d47a391335fca35e923",
-			"revisionTime": "2017-11-09T18:01:49Z",
-			"version": "v1.2.0",
-			"versionExact": "v1.2.0"
-		},
-		{
-			"checksumSHA1": "jfIUoeCY4uLz1zCgnCxndi5/UNE=",
-			"path": "github.com/ugorji/go/codec",
-			"revision": "faddd6128c66c4708f45fdc007f575f75e592a3c",
-			"revisionTime": "2016-09-28T01:52:44Z"
-		},
-		{
-			"checksumSHA1": "qgMa75aMGbkFY0jIqqqgVnCUoNA=",
-			"path": "github.com/ulikunitz/xz",
-			"revision": "0c6b41e72360850ca4f98dc341fd999726ea007f",
-			"revisionTime": "2017-06-05T21:53:11Z"
-		},
-		{
-			"checksumSHA1": "vjnTkzNrMs5Xj6so/fq0mQ6dT1c=",
-			"path": "github.com/ulikunitz/xz/internal/hash",
-			"revision": "0c6b41e72360850ca4f98dc341fd999726ea007f",
-			"revisionTime": "2017-06-05T21:53:11Z"
-		},
-		{
-			"checksumSHA1": "m0pm57ASBK/CTdmC0ppRHO17mBs=",
-			"path": "github.com/ulikunitz/xz/internal/xlog",
-			"revision": "0c6b41e72360850ca4f98dc341fd999726ea007f",
-			"revisionTime": "2017-06-05T21:53:11Z"
-		},
-		{
-			"checksumSHA1": "2vZw6zc8xuNlyVz2QKvdlNSZQ1U=",
-			"path": "github.com/ulikunitz/xz/lzma",
-			"revision": "0c6b41e72360850ca4f98dc341fd999726ea007f",
-			"revisionTime": "2017-06-05T21:53:11Z"
-		},
-		{
-			"checksumSHA1": "LUk2yLGjAYyMRDhFHxfMCee4u70=",
-			"path": "github.com/zclconf/go-cty/cty",
-			"revision": "26c3df5df72fc4bb0f323e36b752d7869ccc5d3a",
-			"revisionTime": "2018-02-26T02:55:35Z"
-		},
-		{
-			"checksumSHA1": "gDpi8g5VxCRM3JKm/kaYlGdFUdQ=",
-			"path": "github.com/zclconf/go-cty/cty/convert",
-			"revision": "26c3df5df72fc4bb0f323e36b752d7869ccc5d3a",
-			"revisionTime": "2018-02-26T02:55:35Z"
-		},
-		{
-			"checksumSHA1": "TU21yqpRZdbEbH8pp4I5YsQa00E=",
-			"path": "github.com/zclconf/go-cty/cty/function",
-			"revision": "26c3df5df72fc4bb0f323e36b752d7869ccc5d3a",
-			"revisionTime": "2018-02-26T02:55:35Z"
-		},
-		{
-			"checksumSHA1": "mbSBlsZ8O1lwEIyhYumKkw/vEL0=",
-			"path": "github.com/zclconf/go-cty/cty/function/stdlib",
-			"revision": "26c3df5df72fc4bb0f323e36b752d7869ccc5d3a",
-			"revisionTime": "2018-02-26T02:55:35Z"
-		},
-		{
-			"checksumSHA1": "tmCzwfNXOEB1sSO7TKVzilb2vjA=",
-			"path": "github.com/zclconf/go-cty/cty/gocty",
-			"revision": "26c3df5df72fc4bb0f323e36b752d7869ccc5d3a",
-			"revisionTime": "2018-02-26T02:55:35Z"
-		},
-		{
-			"checksumSHA1": "1ApmO+Q33+Oem/3f6BU6sztJWNc=",
-			"path": "github.com/zclconf/go-cty/cty/json",
-			"revision": "26c3df5df72fc4bb0f323e36b752d7869ccc5d3a",
-			"revisionTime": "2018-02-26T02:55:35Z"
-		},
-		{
-			"checksumSHA1": "y5Sk+n6SOspFj8mlyb8swr4DMIs=",
-			"path": "github.com/zclconf/go-cty/cty/set",
-			"revision": "26c3df5df72fc4bb0f323e36b752d7869ccc5d3a",
-			"revisionTime": "2018-02-26T02:55:35Z"
-		},
-		{
-			"checksumSHA1": "vE43s37+4CJ2CDU6TlOUOYE0K9c=",
-			"path": "golang.org/x/crypto/bcrypt",
-			"revision": "9477e0b78b9ac3d0b03822fd95422e2fe07627cd",
-			"revisionTime": "2016-10-31T15:37:30Z"
-		},
-		{
-			"checksumSHA1": "JsJdKXhz87gWenMwBeejTOeNE7k=",
-			"path": "golang.org/x/crypto/blowfish",
-			"revision": "9477e0b78b9ac3d0b03822fd95422e2fe07627cd",
-			"revisionTime": "2016-10-31T15:37:30Z"
-		},
-		{
-			"checksumSHA1": "TT1rac6kpQp2vz24m5yDGUNQ/QQ=",
-			"path": "golang.org/x/crypto/cast5",
-			"revision": "b176d7def5d71bdd214203491f89843ed217f420",
-			"revisionTime": "2017-07-23T04:49:35Z"
-		},
-		{
-			"checksumSHA1": "C1KKOxFoW7/W/NFNpiXK+boguNo=",
-			"path": "golang.org/x/crypto/curve25519",
-			"revision": "453249f01cfeb54c3d549ddb75ff152ca243f9d8",
-			"revisionTime": "2017-02-08T20:51:15Z"
-		},
-		{
-			"checksumSHA1": "wGb//LjBPNxYHqk+dcLo7BjPXK8=",
-			"path": "golang.org/x/crypto/ed25519",
-			"revision": "b8a2a83acfe6e6770b75de42d5ff4c67596675c0",
-			"revisionTime": "2017-01-13T19:21:00Z"
-		},
-		{
-			"checksumSHA1": "LXFcVx8I587SnWmKycSDEq9yvK8=",
-			"path": "golang.org/x/crypto/ed25519/internal/edwards25519",
-			"revision": "b8a2a83acfe6e6770b75de42d5ff4c67596675c0",
-			"revisionTime": "2017-01-13T19:21:00Z"
-		},
-		{
-			"checksumSHA1": "IIhFTrLlmlc6lEFSitqi4aw2lw0=",
-			"path": "golang.org/x/crypto/openpgp",
-			"revision": "b176d7def5d71bdd214203491f89843ed217f420",
-			"revisionTime": "2017-07-23T04:49:35Z"
-		},
-		{
-			"checksumSHA1": "olOKkhrdkYQHZ0lf1orrFQPQrv4=",
-			"path": "golang.org/x/crypto/openpgp/armor",
-			"revision": "b176d7def5d71bdd214203491f89843ed217f420",
-			"revisionTime": "2017-07-23T04:49:35Z"
-		},
-		{
-			"checksumSHA1": "eo/KtdjieJQXH7Qy+faXFcF70ME=",
-			"path": "golang.org/x/crypto/openpgp/elgamal",
-			"revision": "b176d7def5d71bdd214203491f89843ed217f420",
-			"revisionTime": "2017-07-23T04:49:35Z"
-		},
-		{
-			"checksumSHA1": "rlxVSaGgqdAgwblsErxTxIfuGfg=",
-			"path": "golang.org/x/crypto/openpgp/errors",
-			"revision": "b176d7def5d71bdd214203491f89843ed217f420",
-			"revisionTime": "2017-07-23T04:49:35Z"
-		},
-		{
-			"checksumSHA1": "Pq88+Dgh04UdXWZN6P+bLgYnbRc=",
-			"path": "golang.org/x/crypto/openpgp/packet",
-			"revision": "b176d7def5d71bdd214203491f89843ed217f420",
-			"revisionTime": "2017-07-23T04:49:35Z"
-		},
-		{
-			"checksumSHA1": "s2qT4UwvzBSkzXuiuMkowif1Olw=",
-			"path": "golang.org/x/crypto/openpgp/s2k",
-			"revision": "b176d7def5d71bdd214203491f89843ed217f420",
-			"revisionTime": "2017-07-23T04:49:35Z"
-		},
-		{
-			"checksumSHA1": "fsrFs762jlaILyqqQImS1GfvIvw=",
-			"path": "golang.org/x/crypto/ssh",
-			"revision": "453249f01cfeb54c3d549ddb75ff152ca243f9d8",
-			"revisionTime": "2017-02-08T20:51:15Z"
-		},
-		{
-			"checksumSHA1": "xiderUuvye8Kpn7yX3niiJg32bE=",
-			"path": "golang.org/x/crypto/ssh/terminal",
-			"revision": "453249f01cfeb54c3d549ddb75ff152ca243f9d8",
-			"revisionTime": "2017-02-08T20:51:15Z"
-		},
-		{
-			"checksumSHA1": "9jjO5GjLa0XF/nfWihF02RoH4qc=",
-			"path": "golang.org/x/net/context",
-			"revision": "f2499483f923065a842d38eb4c7f1927e6fc6e6d",
-			"revisionTime": "2017-01-14T04:22:49Z"
-		},
-		{
-			"checksumSHA1": "WHc3uByvGaMcnSoI21fhzYgbOgg=",
-			"path": "golang.org/x/net/context/ctxhttp",
-			"revision": "f2499483f923065a842d38eb4c7f1927e6fc6e6d",
-			"revisionTime": "2017-01-14T04:22:49Z"
-		},
-		{
-			"checksumSHA1": "vqc3a+oTUGX8PmD0TS+qQ7gmN8I=",
-			"path": "golang.org/x/net/html",
-			"revision": "1c05540f6879653db88113bc4a2b70aec4bd491f",
-			"revisionTime": "2017-08-04T00:04:37Z"
-		},
-		{
-			"checksumSHA1": "z79z5msRzgU48FCZxSuxfU8b4rs=",
-			"path": "golang.org/x/net/html/atom",
-			"revision": "1c05540f6879653db88113bc4a2b70aec4bd491f",
-			"revisionTime": "2017-08-04T00:04:37Z"
-		},
-		{
-			"checksumSHA1": "xeoQPnAVgFIKuYtjPAGPPyT6bws=",
-			"path": "golang.org/x/net/http2",
-			"revision": "e78b1e49ae6a141efbf00e840cf59c503308593b",
-			"revisionTime": "2017-06-08T03:05:19Z"
-		},
-		{
-			"checksumSHA1": "HzuGD7AwgC0p1az1WAQnEFnEk98=",
-			"path": "golang.org/x/net/http2/hpack",
-			"revision": "f2499483f923065a842d38eb4c7f1927e6fc6e6d",
-			"revisionTime": "2017-01-14T04:22:49Z"
-		},
-		{
-			"checksumSHA1": "1osdKBIU5mNqyQqiGmnutoTzdJA=",
-			"path": "golang.org/x/net/idna",
-			"revision": "a04bdaca5b32abe1c069418fb7088ae607de5bd0",
-			"revisionTime": "2017-10-03T05:09:24Z"
-		},
-		{
-			"checksumSHA1": "/k7k6eJDkxXx6K9Zpo/OwNm58XM=",
-			"path": "golang.org/x/net/internal/timeseries",
-			"revision": "f2499483f923065a842d38eb4c7f1927e6fc6e6d",
-			"revisionTime": "2017-01-14T04:22:49Z"
-		},
-		{
-			"checksumSHA1": "3xyuaSNmClqG4YWC7g0isQIbUTc=",
-			"path": "golang.org/x/net/lex/httplex",
-			"revision": "f2499483f923065a842d38eb4c7f1927e6fc6e6d",
-			"revisionTime": "2017-01-14T04:22:49Z"
-		},
-		{
-			"checksumSHA1": "GQHKESPeCcAsnerZPtHadvKUIzs=",
-			"path": "golang.org/x/net/trace",
-			"revision": "f2499483f923065a842d38eb4c7f1927e6fc6e6d",
-			"revisionTime": "2017-01-14T04:22:49Z"
-		},
-		{
-			"checksumSHA1": "sllIq8NRuPxtHzE7um2l2RBbie0=",
-			"path": "golang.org/x/oauth2",
-			"revision": "9a379c6b3e95a790ffc43293c2a78dee0d7b6e20",
-			"revisionTime": "2017-07-25T16:55:14Z"
-		},
-		{
-			"checksumSHA1": "JTBn9MQUhwHtjwv7rC9Zg4KRN7g=",
-			"path": "golang.org/x/oauth2/google",
-			"revision": "9a379c6b3e95a790ffc43293c2a78dee0d7b6e20",
-			"revisionTime": "2017-07-25T16:55:14Z"
-		},
-		{
-			"checksumSHA1": "eztsaK5Uim4juQOtqUf6VF+foD4=",
-			"path": "golang.org/x/oauth2/internal",
-			"revision": "9a379c6b3e95a790ffc43293c2a78dee0d7b6e20",
-			"revisionTime": "2017-07-25T16:55:14Z"
-		},
-		{
-			"checksumSHA1": "huVltYnXdRFDJLgp/ZP9IALzG7g=",
-			"path": "golang.org/x/oauth2/jws",
-			"revision": "9a379c6b3e95a790ffc43293c2a78dee0d7b6e20",
-			"revisionTime": "2017-07-25T16:55:14Z"
-		},
-		{
-			"checksumSHA1": "/eV4E08BY+f1ZikiR7OOMJAj3m0=",
-			"path": "golang.org/x/oauth2/jwt",
-			"revision": "9a379c6b3e95a790ffc43293c2a78dee0d7b6e20",
-			"revisionTime": "2017-07-25T16:55:14Z"
-		},
-		{
-			"checksumSHA1": "Xhsm+TevJogC8U4sG6FO+czBMps=",
-			"path": "golang.org/x/sys/unix",
-			"revision": "d75a52659825e75fff6158388dddc6a5b04f9ba5",
-			"revisionTime": "2016-12-14T18:38:57Z"
-		},
-		{
-			"checksumSHA1": "CbpjEkkOeh0fdM/V8xKDdI0AA88=",
-			"path": "golang.org/x/text/secure/bidirule",
-			"revision": "27420a1a391f5504f73155051cd274311bf70883",
-			"revisionTime": "2018-02-21T11:50:05Z"
-		},
-		{
-			"checksumSHA1": "ziMb9+ANGRJSSIuxYdRbA+cDRBQ=",
-			"path": "golang.org/x/text/transform",
-			"revision": "4687d739464a2d0af89a25be0318456e0776f3ef",
-			"revisionTime": "2017-02-23T06:09:55Z"
-		},
-		{
-			"checksumSHA1": "w8kDfZ1Ug+qAcVU0v8obbu3aDOY=",
-			"path": "golang.org/x/text/unicode/bidi",
-			"revision": "27420a1a391f5504f73155051cd274311bf70883",
-			"revisionTime": "2018-02-21T11:50:05Z"
-		},
-		{
-			"checksumSHA1": "kNE0OM5zElbmkeY6UD9JgBwrb2g=",
-			"path": "golang.org/x/text/unicode/norm",
-			"revision": "4687d739464a2d0af89a25be0318456e0776f3ef",
-			"revisionTime": "2017-02-23T06:09:55Z"
-		},
-		{
-			"checksumSHA1": "pd6XBf0WgpUlkBcoSMImKd3l3zo=",
-			"path": "golang.org/x/text/width",
-			"revision": "4687d739464a2d0af89a25be0318456e0776f3ef",
-			"revisionTime": "2017-02-23T06:09:55Z"
-		},
-		{
-			"checksumSHA1": "jhyv7qysp0NZbWzAaUCsKATDGuk=",
-			"path": "google.golang.org/api/bigquery/v2",
-			"revision": "672d215daf0631fcae4c08c2a4324a763aaaf789",
-			"revisionTime": "2017-10-29T00:03:09Z"
-		},
-		{
-			"checksumSHA1": "I9nlJJGeNBvWlH7FLtRscT6NJhw=",
-			"path": "google.golang.org/api/cloudbilling/v1",
-			"revision": "c8d75a8ec737f9b8b1ed2676c28feedbe21f543f",
-			"revisionTime": "2016-11-21T18:05:46Z"
-		},
-		{
-			"checksumSHA1": "8WBS3nwZEv/d5zoHGydOMOXxYCI=",
-			"path": "google.golang.org/api/cloudkms/v1",
-			"revision": "a0c31fb0028e0111b942a29b9fc2e9235202c48b",
-			"revisionTime": "2017-11-10T22:16:33Z"
-		},
-		{
-			"checksumSHA1": "9mUF072lBQeUk8vYCGZt/+KCRTI=",
-			"path": "google.golang.org/api/cloudresourcemanager/v1",
-			"revision": "906273f42cdebd65de3a53f30dd9e23de1b55ba9",
-			"revisionTime": "2017-09-30T00:03:24Z"
-		},
-		{
-			"checksumSHA1": "ySd75Dknb+UV+RCkjX6ZuikRWjQ=",
-			"path": "google.golang.org/api/cloudresourcemanager/v2beta1",
-			"revision": "6d17a978cb363067e40a571c7cd7ddc010af35b0",
-			"revisionTime": "2017-09-12T00:03:44Z"
-		},
-		{
-			"checksumSHA1": "ykWlk3gnT+uhWt+foqAgj1CftPk=",
-			"path": "google.golang.org/api/compute/v0.beta",
-			"revision": "a0c31fb0028e0111b942a29b9fc2e9235202c48b",
-			"revisionTime": "2017-11-10T22:16:33Z"
-		},
-		{
-			"checksumSHA1": "YV/pP+zT70CYbDN79bBO7NypLXk=",
-			"path": "google.golang.org/api/compute/v1",
-			"revision": "e962708912ea1b4d4321358ccdae614a77eb883a",
-			"revisionTime": "2017-09-27T00:04:17Z"
-		},
-		{
-			"checksumSHA1": "acuDPZa9rxUvFhdijdVfG4jy+rw=",
-			"path": "google.golang.org/api/container/v1",
-			"revision": "7afc123cf726cd2f253faa3e144d2ab65477b18f",
-			"revisionTime": "2017-10-21T00:03:56Z"
-		},
-		{
-			"checksumSHA1": "fbSUrS9qXL+0jjDTFGcngEDFj6w=",
-			"path": "google.golang.org/api/dataproc/v1",
-			"revision": "a0c31fb0028e0111b942a29b9fc2e9235202c48b",
-			"revisionTime": "2017-11-10T22:16:33Z"
-		},
-		{
-			"checksumSHA1": "JYl35km48fLrIx7YUtzcgd4J7Rk=",
-			"path": "google.golang.org/api/dns/v1",
-			"revision": "3cc2e591b550923a2c5f0ab5a803feda924d5823",
-			"revisionTime": "2016-11-27T23:54:21Z"
-		},
-		{
-			"checksumSHA1": "/y0saWnM+kTnSvZrNlvoNOgj0Uo=",
-			"path": "google.golang.org/api/gensupport",
-			"revision": "672d215daf0631fcae4c08c2a4324a763aaaf789",
-			"revisionTime": "2017-10-29T00:03:09Z"
-		},
-		{
-			"checksumSHA1": "BWKmb7kGYbfbvXO6E7tCpTh9zKE=",
-			"path": "google.golang.org/api/googleapi",
-			"revision": "e6586c9293b9d514c7f5d5076731ec977cff1be6",
-			"revisionTime": "2017-06-27T10:28:48Z"
-		},
-		{
-			"checksumSHA1": "1K0JxrUfDqAB3MyRiU1LKjfHyf4=",
-			"path": "google.golang.org/api/googleapi/internal/uritemplates",
-			"revision": "e6586c9293b9d514c7f5d5076731ec977cff1be6",
-			"revisionTime": "2017-06-27T10:28:48Z"
-		},
-		{
-			"checksumSHA1": "Mr2fXhMRzlQCgANFm91s536pG7E=",
-			"path": "google.golang.org/api/googleapi/transport",
-			"revision": "e6586c9293b9d514c7f5d5076731ec977cff1be6",
-			"revisionTime": "2017-06-27T10:28:48Z"
-		},
-		{
-			"checksumSHA1": "+u3FeHSXeRJZzw52OZsT3wUPb24=",
-			"path": "google.golang.org/api/iam/v1",
-			"revision": "3cc2e591b550923a2c5f0ab5a803feda924d5823",
-			"revisionTime": "2016-11-27T23:54:21Z"
-		},
-		{
-			"checksumSHA1": "CpjSGeyQJbLLPxVl/CWs5o9p+jU=",
-			"path": "google.golang.org/api/internal",
-			"revision": "a0c31fb0028e0111b942a29b9fc2e9235202c48b",
-			"revisionTime": "2017-11-10T22:16:33Z"
-		},
-		{
-			"checksumSHA1": "slcGOTGSdukEPPSN81Q5WZGmhog=",
-			"path": "google.golang.org/api/iterator",
-			"revision": "a0c31fb0028e0111b942a29b9fc2e9235202c48b",
-			"revisionTime": "2017-11-10T22:16:33Z"
-		},
-		{
-			"checksumSHA1": "v5E/ja7eyCk7IUfbDlomdPkeDMA=",
-			"path": "google.golang.org/api/logging/v2",
-			"revision": "a0c31fb0028e0111b942a29b9fc2e9235202c48b",
-			"revisionTime": "2017-11-10T22:16:33Z"
-		},
-		{
-			"checksumSHA1": "Z9LQvCPO0WV9PdjgIXlfVOGZRlM=",
-			"path": "google.golang.org/api/option",
-			"revision": "a0c31fb0028e0111b942a29b9fc2e9235202c48b",
-			"revisionTime": "2017-11-10T22:16:33Z"
-		},
-		{
-			"checksumSHA1": "34BpqXixb+aV4iuOioQeSej255Y=",
-			"path": "google.golang.org/api/pubsub/v1",
-			"revision": "3cc2e591b550923a2c5f0ab5a803feda924d5823",
-			"revisionTime": "2016-11-27T23:54:21Z"
-		},
-		{
-			"checksumSHA1": "bFWkC9R8GN0vXg9WhRun6w8KS44=",
-			"path": "google.golang.org/api/runtimeconfig/v1beta1",
-			"revision": "a0c31fb0028e0111b942a29b9fc2e9235202c48b",
-			"revisionTime": "2017-11-10T22:16:33Z"
-		},
-		{
-			"checksumSHA1": "4xiJmsULiSTn2iO4zUYtMgJqJSQ=",
-			"path": "google.golang.org/api/servicemanagement/v1",
-			"revision": "c8d75a8ec737f9b8b1ed2676c28feedbe21f543f",
-			"revisionTime": "2016-11-21T18:05:46Z"
-		},
-		{
-			"checksumSHA1": "rfsC80/yMRoxXhsOs1z8H1Nq948=",
-			"path": "google.golang.org/api/sourcerepo/v1",
-			"revision": "a0c31fb0028e0111b942a29b9fc2e9235202c48b",
-			"revisionTime": "2017-11-10T22:16:33Z"
-		},
-		{
-			"checksumSHA1": "CgbOwCLTp52j+NACN+zQbXCqJCY=",
-			"path": "google.golang.org/api/spanner/v1",
-			"revision": "a0c31fb0028e0111b942a29b9fc2e9235202c48b",
-			"revisionTime": "2017-11-10T22:16:33Z"
-		},
-		{
-			"checksumSHA1": "moKPpECJZQR/mANGD26E7Pbxn4I=",
-			"path": "google.golang.org/api/sqladmin/v1beta4",
-			"revision": "3cc2e591b550923a2c5f0ab5a803feda924d5823",
-			"revisionTime": "2016-11-27T23:54:21Z"
-		},
-		{
-			"checksumSHA1": "Zd7ojgrWPn3j7fLx9HB6/Oub8lE=",
-			"path": "google.golang.org/api/storage/v1",
-			"revision": "672d215daf0631fcae4c08c2a4324a763aaaf789",
-			"revisionTime": "2017-10-29T00:03:09Z"
-		},
-		{
-			"checksumSHA1": "W24V3U8s386thzZOK6g+EjlKeu0=",
-			"path": "google.golang.org/api/transport",
-			"revision": "a0c31fb0028e0111b942a29b9fc2e9235202c48b",
-			"revisionTime": "2017-11-10T22:16:33Z"
-		},
-		{
-			"checksumSHA1": "9umV6aY2+AJTnGe82FJrhY2umKs=",
-			"path": "google.golang.org/api/transport/grpc",
-			"revision": "a0c31fb0028e0111b942a29b9fc2e9235202c48b",
-			"revisionTime": "2017-11-10T22:16:33Z"
-		},
-		{
-			"checksumSHA1": "6uZUOs+hU9PFsKbqrzqS3KF72Fg=",
-			"path": "google.golang.org/api/transport/http",
-			"revision": "a0c31fb0028e0111b942a29b9fc2e9235202c48b",
-			"revisionTime": "2017-11-10T22:16:33Z"
-		},
-		{
-			"checksumSHA1": "NU7Al7Ud5MQZxti3Pv6YgVrzLrM=",
-			"path": "google.golang.org/appengine",
-			"revision": "b667a5000b082e49c6c6d16867d376a12e9490cd",
-			"revisionTime": "2015-05-27T04:07:48Z"
-		},
-		{
-			"checksumSHA1": "Zua2XgndHWwG0TzbTuWEIN3MNFM=",
-			"path": "google.golang.org/appengine/internal",
-			"revision": "b667a5000b082e49c6c6d16867d376a12e9490cd",
-			"revisionTime": "2015-05-27T04:07:48Z"
-		},
-		{
-			"checksumSHA1": "Hw61H0EXl+UjZDOEWTHroG1if98=",
-			"path": "google.golang.org/appengine/internal/app_identity",
-			"revision": "b667a5000b082e49c6c6d16867d376a12e9490cd",
-			"revisionTime": "2015-05-27T04:07:48Z"
-		},
-		{
-			"checksumSHA1": "jn1QD8l5L2prhFu4TBr5UJGWv+U=",
-			"path": "google.golang.org/appengine/internal/base",
-			"revision": "b667a5000b082e49c6c6d16867d376a12e9490cd",
-			"revisionTime": "2015-05-27T04:07:48Z"
-		},
-		{
-			"checksumSHA1": "d7gnJPecSOiGmS5PAvkcb2H0fR8=",
-			"path": "google.golang.org/appengine/internal/datastore",
-			"revision": "b667a5000b082e49c6c6d16867d376a12e9490cd",
-			"revisionTime": "2015-05-27T04:07:48Z"
-		},
-		{
-			"checksumSHA1": "AhjFXWn4iHHXdzrCthekxNrpSrY=",
-			"path": "google.golang.org/appengine/internal/log",
-			"revision": "b667a5000b082e49c6c6d16867d376a12e9490cd",
-			"revisionTime": "2015-05-27T04:07:48Z"
-		},
-		{
-			"checksumSHA1": "SMX6dQeiRYDMMYgw8yTvIgzvJWU=",
-			"path": "google.golang.org/appengine/internal/modules",
-			"revision": "b667a5000b082e49c6c6d16867d376a12e9490cd",
-			"revisionTime": "2015-05-27T04:07:48Z"
-		},
-		{
-			"checksumSHA1": "qE60x+fVEJSg88w1HjKK59aevyo=",
-			"path": "google.golang.org/appengine/internal/remote_api",
-			"revision": "b667a5000b082e49c6c6d16867d376a12e9490cd",
-			"revisionTime": "2015-05-27T04:07:48Z"
-		},
-		{
-			"checksumSHA1": "B22iMMY2vi1Q9kseWb/ZznpW8lQ=",
-			"path": "google.golang.org/genproto/googleapis/api/annotations",
-			"revision": "11c7f9e547da6db876260ce49ea7536985904c9b",
-			"revisionTime": "2017-11-03T03:06:25Z"
-		},
-		{
-			"checksumSHA1": "3/2j1ijr+1sGbjhwozEShQ6hckU=",
-			"path": "google.golang.org/genproto/googleapis/bigtable/admin/v2",
-			"revision": "11c7f9e547da6db876260ce49ea7536985904c9b",
-			"revisionTime": "2017-11-03T03:06:25Z"
-		},
-		{
-			"checksumSHA1": "5GFgIRbCz1b0Okn2XEjGdRzBYjc=",
-			"path": "google.golang.org/genproto/googleapis/bigtable/v2",
-			"revision": "11c7f9e547da6db876260ce49ea7536985904c9b",
-			"revisionTime": "2017-11-03T03:06:25Z"
-		},
-		{
-			"checksumSHA1": "fau7fK0XvEJu/gw9ek0B1IZfcxQ=",
-			"path": "google.golang.org/genproto/googleapis/longrunning",
-			"revision": "11c7f9e547da6db876260ce49ea7536985904c9b",
-			"revisionTime": "2017-11-03T03:06:25Z"
-		},
-		{
-			"checksumSHA1": "AvVpgwhxhJgjoSledwDtYrEKVE4=",
-			"path": "google.golang.org/genproto/googleapis/rpc/status",
-			"revision": "aa2eb687b4d3e17154372564ad8d6bf11c3cf21f",
-			"revisionTime": "2017-05-31T20:35:52Z"
-		},
-		{
-			"checksumSHA1": "nwfmMh930HtXA7u5HYomxSR3Ixg=",
-			"path": "google.golang.org/grpc",
-			"revision": "7657092a1303cc5a6fa3fee988d57c665683a4da",
-			"revisionTime": "2017-08-09T21:16:03Z"
-		},
-		{
-			"checksumSHA1": "/eTpFgjvMq5Bc9hYnw5fzKG4B6I=",
-			"path": "google.golang.org/grpc/codes",
-			"revision": "7657092a1303cc5a6fa3fee988d57c665683a4da",
-			"revisionTime": "2017-08-09T21:16:03Z"
-		},
-		{
-			"checksumSHA1": "XH2WYcDNwVO47zYShREJjcYXm0Y=",
-			"path": "google.golang.org/grpc/connectivity",
-			"revision": "7657092a1303cc5a6fa3fee988d57c665683a4da",
-			"revisionTime": "2017-08-09T21:16:03Z"
-		},
-		{
-			"checksumSHA1": "5ylThBvJnIcyWhL17AC9+Sdbw2E=",
-			"path": "google.golang.org/grpc/credentials",
-			"revision": "7657092a1303cc5a6fa3fee988d57c665683a4da",
-			"revisionTime": "2017-08-09T21:16:03Z"
-		},
-		{
-			"checksumSHA1": "QbufP1o0bXrtd5XecqdRCK/Vl0M=",
-			"path": "google.golang.org/grpc/credentials/oauth",
-			"revision": "de2209a968d48e8970546c8a710189f7461370f7",
-			"revisionTime": "2017-11-09T21:53:22Z"
-		},
-		{
-			"checksumSHA1": "2NbY9kmMweE4VUsruRsvmViVnNg=",
-			"path": "google.golang.org/grpc/grpclb/grpc_lb_v1",
-			"revision": "7657092a1303cc5a6fa3fee988d57c665683a4da",
-			"revisionTime": "2017-08-09T21:16:03Z"
-		},
-		{
-			"checksumSHA1": "ntHev01vgZgeIh5VFRmbLx/BSTo=",
-			"path": "google.golang.org/grpc/grpclog",
-			"revision": "7657092a1303cc5a6fa3fee988d57c665683a4da",
-			"revisionTime": "2017-08-09T21:16:03Z"
-		},
-		{
-			"checksumSHA1": "pc9cweMiKQ5hVMuO9UoMGdbizaY=",
-			"path": "google.golang.org/grpc/health",
-			"revision": "7657092a1303cc5a6fa3fee988d57c665683a4da",
-			"revisionTime": "2017-08-09T21:16:03Z"
-		},
-		{
-			"checksumSHA1": "W5KfI1NIGJt7JaVnLzefDZr3+4s=",
-			"path": "google.golang.org/grpc/health/grpc_health_v1",
-			"revision": "7657092a1303cc5a6fa3fee988d57c665683a4da",
-			"revisionTime": "2017-08-09T21:16:03Z"
-		},
-		{
-			"checksumSHA1": "U9vDe05/tQrvFBojOQX8Xk12W9I=",
-			"path": "google.golang.org/grpc/internal",
-			"revision": "7657092a1303cc5a6fa3fee988d57c665683a4da",
-			"revisionTime": "2017-08-09T21:16:03Z"
-		},
-		{
-			"checksumSHA1": "hcuHgKp8W0wIzoCnNfKI8NUss5o=",
-			"path": "google.golang.org/grpc/keepalive",
-			"revision": "7657092a1303cc5a6fa3fee988d57c665683a4da",
-			"revisionTime": "2017-08-09T21:16:03Z"
-		},
-		{
-			"checksumSHA1": "N++Ur11m6Dq3j14/Hc2Kqmxroag=",
-			"path": "google.golang.org/grpc/metadata",
-			"revision": "7657092a1303cc5a6fa3fee988d57c665683a4da",
-			"revisionTime": "2017-08-09T21:16:03Z"
-		},
-		{
-			"checksumSHA1": "bYKw8OIjj/ybY68eGqy7zqq6qmE=",
-			"path": "google.golang.org/grpc/naming",
-			"revision": "7657092a1303cc5a6fa3fee988d57c665683a4da",
-			"revisionTime": "2017-08-09T21:16:03Z"
-		},
-		{
-			"checksumSHA1": "n5EgDdBqFMa2KQFhtl+FF/4gIFo=",
-			"path": "google.golang.org/grpc/peer",
-			"revision": "7657092a1303cc5a6fa3fee988d57c665683a4da",
-			"revisionTime": "2017-08-09T21:16:03Z"
-		},
-		{
-			"checksumSHA1": "53Mbn2VqooOk47EWLHHFpKEOVwE=",
-			"path": "google.golang.org/grpc/stats",
-			"revision": "7657092a1303cc5a6fa3fee988d57c665683a4da",
-			"revisionTime": "2017-08-09T21:16:03Z"
-		},
-		{
-			"checksumSHA1": "3Dwz4RLstDHMPyDA7BUsYe+JP4w=",
-			"path": "google.golang.org/grpc/status",
-			"revision": "7657092a1303cc5a6fa3fee988d57c665683a4da",
-			"revisionTime": "2017-08-09T21:16:03Z"
-		},
-		{
-			"checksumSHA1": "aixGx/Kd0cj9ZlZHacpHe3XgMQ4=",
-			"path": "google.golang.org/grpc/tap",
-			"revision": "7657092a1303cc5a6fa3fee988d57c665683a4da",
-			"revisionTime": "2017-08-09T21:16:03Z"
-		},
-		{
-			"checksumSHA1": "S0qdJtlMimKlOrJ4aZ/pxO5uVwg=",
-			"path": "google.golang.org/grpc/transport",
-			"revision": "7657092a1303cc5a6fa3fee988d57c665683a4da",
-			"revisionTime": "2017-08-09T21:16:03Z"
-		},
-		{
-			"checksumSHA1": "6f8MEU31llHM1sLM/GGH4/Qxu0A=",
-			"path": "gopkg.in/inf.v0",
-			"revision": "3887ee99ecf07df5b447e9b00d9c0b2adaa9f3e4",
-			"revisionTime": "2015-09-11T12:57:57Z"
-		},
-		{
-			"checksumSHA1": "fALlQNY1fM99NesfLJ50KguWsio=",
-			"path": "gopkg.in/yaml.v2",
-			"revision": "cd8b52f8269e0feb286dfeef29f8fe4d5b397e0b",
-			"revisionTime": "2017-04-07T17:21:22Z"
-		},
-		{
-			"checksumSHA1": "tyJ8yrI3lC+JdiVumOFFugx0264=",
-			"path": "k8s.io/apimachinery/pkg/api/equality",
-			"revision": "1fd2e63a9a370677308a42f24fd40c86438afddf",
-			"revisionTime": "2017-07-28T13:45:14Z"
-		},
-		{
-			"checksumSHA1": "9Zj/HZTQTW8j2n2mcVKGA875rpo=",
-			"path": "k8s.io/apimachinery/pkg/api/errors",
-			"revision": "1fd2e63a9a370677308a42f24fd40c86438afddf",
-			"revisionTime": "2017-07-28T13:45:14Z"
-		},
-		{
-			"checksumSHA1": "BZodNLB6C8ejUfasrsvzgtC4oUg=",
-			"path": "k8s.io/apimachinery/pkg/api/meta",
-			"revision": "1fd2e63a9a370677308a42f24fd40c86438afddf",
-			"revisionTime": "2017-07-28T13:45:14Z"
-		},
-		{
-			"checksumSHA1": "QqnlOlmLEchB3EtUc3c46eGngUA=",
-			"path": "k8s.io/apimachinery/pkg/api/resource",
-			"revision": "1fd2e63a9a370677308a42f24fd40c86438afddf",
-			"revisionTime": "2017-07-28T13:45:14Z"
-		},
-		{
-			"checksumSHA1": "h1SMScTWW4r9ScP1We9Fz7bwHrM=",
-			"path": "k8s.io/apimachinery/pkg/api/validation",
-			"revision": "1fd2e63a9a370677308a42f24fd40c86438afddf",
-			"revisionTime": "2017-07-28T13:45:14Z"
-		},
-		{
-			"checksumSHA1": "5r+YL8wEiqHvTfobtSoSZiBAt4g=",
-			"path": "k8s.io/apimachinery/pkg/apimachinery",
-			"revision": "1fd2e63a9a370677308a42f24fd40c86438afddf",
-			"revisionTime": "2017-07-28T13:45:14Z"
-		},
-		{
-			"checksumSHA1": "tPC515EQgzbJOROOlFX/TUNZFg0=",
-			"path": "k8s.io/apimachinery/pkg/apimachinery/announced",
-			"revision": "1fd2e63a9a370677308a42f24fd40c86438afddf",
-			"revisionTime": "2017-07-28T13:45:14Z"
-		},
-		{
-			"checksumSHA1": "hS1o8vHE6Y0IsH77wJjd2Jve87Q=",
-			"path": "k8s.io/apimachinery/pkg/apimachinery/registered",
-			"revision": "1fd2e63a9a370677308a42f24fd40c86438afddf",
-			"revisionTime": "2017-07-28T13:45:14Z"
-		},
-		{
-			"checksumSHA1": "RrwPUbyprtkpsQODF1/BwbVtS8c=",
-			"path": "k8s.io/apimachinery/pkg/apis/meta/v1",
-			"revision": "1fd2e63a9a370677308a42f24fd40c86438afddf",
-			"revisionTime": "2017-07-28T13:45:14Z"
-		},
-		{
-			"checksumSHA1": "IBV+C3zZos33DmeigUJTk/BvC4E=",
-			"path": "k8s.io/apimachinery/pkg/apis/meta/v1/unstructured",
-			"revision": "1fd2e63a9a370677308a42f24fd40c86438afddf",
-			"revisionTime": "2017-07-28T13:45:14Z"
-		},
-		{
-			"checksumSHA1": "KstJmJlpub0mWmGFKh7L2UQA6hE=",
-			"path": "k8s.io/apimachinery/pkg/apis/meta/v1/validation",
-			"revision": "1fd2e63a9a370677308a42f24fd40c86438afddf",
-			"revisionTime": "2017-07-28T13:45:14Z"
-		},
-		{
-			"checksumSHA1": "9Y/vpuS/uAh9Q70eu49ut9HK6s4=",
-			"path": "k8s.io/apimachinery/pkg/apis/meta/v1alpha1",
-			"revision": "1fd2e63a9a370677308a42f24fd40c86438afddf",
-			"revisionTime": "2017-07-28T13:45:14Z"
-		},
-		{
-			"checksumSHA1": "FO6DXFv4jjIqq98S4v0ke9fQSRk=",
-			"path": "k8s.io/apimachinery/pkg/conversion",
-			"revision": "1fd2e63a9a370677308a42f24fd40c86438afddf",
-			"revisionTime": "2017-07-28T13:45:14Z"
-		},
-		{
-			"checksumSHA1": "Cn/QaiTl+Yioenr4/XvdacapSwg=",
-			"path": "k8s.io/apimachinery/pkg/conversion/queryparams",
-			"revision": "1fd2e63a9a370677308a42f24fd40c86438afddf",
-			"revisionTime": "2017-07-28T13:45:14Z"
-		},
-		{
-			"checksumSHA1": "MBt70H+S0JbCHaXkdDjCSY8bR+c=",
-			"path": "k8s.io/apimachinery/pkg/conversion/unstructured",
-			"revision": "1fd2e63a9a370677308a42f24fd40c86438afddf",
-			"revisionTime": "2017-07-28T13:45:14Z"
-		},
-		{
-			"checksumSHA1": "ntWCLzy4srxUZ2YRTLcDU1TJd2I=",
-			"path": "k8s.io/apimachinery/pkg/fields",
-			"revision": "1fd2e63a9a370677308a42f24fd40c86438afddf",
-			"revisionTime": "2017-07-28T13:45:14Z"
-		},
-		{
-			"checksumSHA1": "7QvUwGY3z4qW5rpDszLmxL/Xj9g=",
-			"path": "k8s.io/apimachinery/pkg/labels",
-			"revision": "1fd2e63a9a370677308a42f24fd40c86438afddf",
-			"revisionTime": "2017-07-28T13:45:14Z"
-		},
-		{
-			"checksumSHA1": "Miw1lcQ2E+AGd7AYOFIHO3+fYww=",
-			"path": "k8s.io/apimachinery/pkg/openapi",
-			"revision": "1fd2e63a9a370677308a42f24fd40c86438afddf",
-			"revisionTime": "2017-07-28T13:45:14Z"
-		},
-		{
-			"checksumSHA1": "l2K44V84AJTWq4X/fVFPFTbTSF0=",
-			"path": "k8s.io/apimachinery/pkg/runtime",
-			"revision": "1fd2e63a9a370677308a42f24fd40c86438afddf",
-			"revisionTime": "2017-07-28T13:45:14Z"
-		},
-		{
-			"checksumSHA1": "r/9XGSppO8GWoOdsiaivB0A6PYM=",
-			"path": "k8s.io/apimachinery/pkg/runtime/schema",
-			"revision": "1fd2e63a9a370677308a42f24fd40c86438afddf",
-			"revisionTime": "2017-07-28T13:45:14Z"
-		},
-		{
-			"checksumSHA1": "W/a6NmGictdzYqK6PPET6FDjOMA=",
-			"path": "k8s.io/apimachinery/pkg/runtime/serializer",
-			"revision": "1fd2e63a9a370677308a42f24fd40c86438afddf",
-			"revisionTime": "2017-07-28T13:45:14Z"
-		},
-		{
-			"checksumSHA1": "IH3EK4OQLsAcgdDJBP2/RXvc3so=",
-			"path": "k8s.io/apimachinery/pkg/runtime/serializer/json",
-			"revision": "1fd2e63a9a370677308a42f24fd40c86438afddf",
-			"revisionTime": "2017-07-28T13:45:14Z"
-		},
-		{
-			"checksumSHA1": "g/JPGsv/XKWPaTqxWpb5kK9OSY0=",
-			"path": "k8s.io/apimachinery/pkg/runtime/serializer/protobuf",
-			"revision": "1fd2e63a9a370677308a42f24fd40c86438afddf",
-			"revisionTime": "2017-07-28T13:45:14Z"
-		},
-		{
-			"checksumSHA1": "1mJpK3ITRgqeDeyy1DbGr6WZvuA=",
-			"path": "k8s.io/apimachinery/pkg/runtime/serializer/recognizer",
-			"revision": "1fd2e63a9a370677308a42f24fd40c86438afddf",
-			"revisionTime": "2017-07-28T13:45:14Z"
-		},
-		{
-			"checksumSHA1": "OQbrLkl+e5SGHCXUp248MNHPUbA=",
-			"path": "k8s.io/apimachinery/pkg/runtime/serializer/streaming",
-			"revision": "1fd2e63a9a370677308a42f24fd40c86438afddf",
-			"revisionTime": "2017-07-28T13:45:14Z"
-		},
-		{
-			"checksumSHA1": "j9TnXv5vWARYi+dEQaJsiq9aNvs=",
-			"path": "k8s.io/apimachinery/pkg/runtime/serializer/versioning",
-			"revision": "1fd2e63a9a370677308a42f24fd40c86438afddf",
-			"revisionTime": "2017-07-28T13:45:14Z"
-		},
-		{
-			"checksumSHA1": "f7yWRd6DjlxINbFru0y2INrjmKE=",
-			"path": "k8s.io/apimachinery/pkg/selection",
-			"revision": "1fd2e63a9a370677308a42f24fd40c86438afddf",
-			"revisionTime": "2017-07-28T13:45:14Z"
-		},
-		{
-			"checksumSHA1": "fJG2oyXJMDa3Ocizs3zI8B9Skiw=",
-			"path": "k8s.io/apimachinery/pkg/types",
-			"revision": "1fd2e63a9a370677308a42f24fd40c86438afddf",
-			"revisionTime": "2017-07-28T13:45:14Z"
-		},
-		{
-			"checksumSHA1": "3PuZGGbG10nRokIZkcCz8NCOPOY=",
-			"path": "k8s.io/apimachinery/pkg/util/clock",
-			"revision": "1fd2e63a9a370677308a42f24fd40c86438afddf",
-			"revisionTime": "2017-07-28T13:45:14Z"
-		},
-		{
-			"checksumSHA1": "7heWWwfBBQRgPSSQ40xudcIfS9o=",
-			"path": "k8s.io/apimachinery/pkg/util/diff",
-			"revision": "1fd2e63a9a370677308a42f24fd40c86438afddf",
-			"revisionTime": "2017-07-28T13:45:14Z"
-		},
-		{
-			"checksumSHA1": "QJBvzXcMRCebScbasdgkuCeX45U=",
-			"path": "k8s.io/apimachinery/pkg/util/errors",
-			"revision": "1fd2e63a9a370677308a42f24fd40c86438afddf",
-			"revisionTime": "2017-07-28T13:45:14Z"
-		},
-		{
-			"checksumSHA1": "AJkaEjb8BwpA28yuV3sDCBXU27Y=",
-			"path": "k8s.io/apimachinery/pkg/util/framer",
-			"revision": "1fd2e63a9a370677308a42f24fd40c86438afddf",
-			"revisionTime": "2017-07-28T13:45:14Z"
-		},
-		{
-			"checksumSHA1": "jfOySk/zLRaEERws6wMQftj+G1A=",
-			"path": "k8s.io/apimachinery/pkg/util/intstr",
-			"revision": "1fd2e63a9a370677308a42f24fd40c86438afddf",
-			"revisionTime": "2017-07-28T13:45:14Z"
-		},
-		{
-			"checksumSHA1": "jv2WuEwq8Lap4Te9EiaDsRcg2Vk=",
-			"path": "k8s.io/apimachinery/pkg/util/json",
-			"revision": "1fd2e63a9a370677308a42f24fd40c86438afddf",
-			"revisionTime": "2017-07-28T13:45:14Z"
-		},
-		{
-			"checksumSHA1": "JrNYZWRvwT5Mbo+jKfYQ8bXmb9M=",
-			"path": "k8s.io/apimachinery/pkg/util/net",
-			"revision": "1fd2e63a9a370677308a42f24fd40c86438afddf",
-			"revisionTime": "2017-07-28T13:45:14Z"
-		},
-		{
-			"checksumSHA1": "oQ/zG1DGWEFH+7YdhkJz9p/8SCc=",
-			"path": "k8s.io/apimachinery/pkg/util/rand",
-			"revision": "1fd2e63a9a370677308a42f24fd40c86438afddf",
-			"revisionTime": "2017-07-28T13:45:14Z"
-		},
-		{
-			"checksumSHA1": "O4AeWEwGL4K0gffhQdsb1DUIF7I=",
-			"path": "k8s.io/apimachinery/pkg/util/runtime",
-			"revision": "1fd2e63a9a370677308a42f24fd40c86438afddf",
-			"revisionTime": "2017-07-28T13:45:14Z"
-		},
-		{
-			"checksumSHA1": "lcIoSJOwJL5VezuuAaEZ3/wvgO4=",
-			"path": "k8s.io/apimachinery/pkg/util/sets",
-			"revision": "1fd2e63a9a370677308a42f24fd40c86438afddf",
-			"revisionTime": "2017-07-28T13:45:14Z"
-		},
-		{
-			"checksumSHA1": "/xfWcJuMbCdT6YPsVwHHJwtK1Gc=",
-			"path": "k8s.io/apimachinery/pkg/util/validation",
-			"revision": "1fd2e63a9a370677308a42f24fd40c86438afddf",
-			"revisionTime": "2017-07-28T13:45:14Z"
-		},
-		{
-			"checksumSHA1": "yqQVeb2wcQUVa0H5L5wF9T9UhAY=",
-			"path": "k8s.io/apimachinery/pkg/util/validation/field",
-			"revision": "1fd2e63a9a370677308a42f24fd40c86438afddf",
-			"revisionTime": "2017-07-28T13:45:14Z"
-		},
-		{
-			"checksumSHA1": "nKCYXkp430RHeMqmnUSxdyyLCRs=",
-			"path": "k8s.io/apimachinery/pkg/util/wait",
-			"revision": "1fd2e63a9a370677308a42f24fd40c86438afddf",
-			"revisionTime": "2017-07-28T13:45:14Z"
-		},
-		{
-			"checksumSHA1": "Nc0wO1Y9gEKsv2LYN/fAnr43anA=",
-			"path": "k8s.io/apimachinery/pkg/util/yaml",
-			"revision": "1fd2e63a9a370677308a42f24fd40c86438afddf",
-			"revisionTime": "2017-07-28T13:45:14Z"
-		},
-		{
-			"checksumSHA1": "H/O38y3BIEKgfFzNP8BHzXZ1Xx0=",
-			"path": "k8s.io/apimachinery/pkg/version",
-			"revision": "1fd2e63a9a370677308a42f24fd40c86438afddf",
-			"revisionTime": "2017-07-28T13:45:14Z"
-		},
-		{
-			"checksumSHA1": "mE8V0g3OteuJ5DsapDfUTiHIYMI=",
-			"path": "k8s.io/apimachinery/pkg/watch",
-			"revision": "1fd2e63a9a370677308a42f24fd40c86438afddf",
-			"revisionTime": "2017-07-28T13:45:14Z"
-		},
-		{
-			"checksumSHA1": "uQunvnsICiowJl3Rs46eT2OtFqg=",
-			"path": "k8s.io/apimachinery/third_party/forked/golang/reflect",
-			"revision": "1fd2e63a9a370677308a42f24fd40c86438afddf",
-			"revisionTime": "2017-07-28T13:45:14Z"
-		},
-		{
-			"checksumSHA1": "QXbF4CFmplEeBNrcWfl33Nw03vk=",
-			"path": "k8s.io/client-go/discovery",
-			"revision": "d92e8497f71b7b4e0494e5bd204b48d34bd6f254",
-			"revisionTime": "2017-07-28T13:53:02Z"
-		},
-		{
-			"checksumSHA1": "aWKvebQwXAfumRSrzA1p/DH3yfA=",
-			"path": "k8s.io/client-go/kubernetes",
-			"revision": "d92e8497f71b7b4e0494e5bd204b48d34bd6f254",
-			"revisionTime": "2017-07-28T13:53:02Z"
-		},
-		{
-			"checksumSHA1": "x39szgxLXIrk6e4exlDr4YLRFYs=",
-			"path": "k8s.io/client-go/kubernetes/scheme",
-			"revision": "d92e8497f71b7b4e0494e5bd204b48d34bd6f254",
-			"revisionTime": "2017-07-28T13:53:02Z"
-		},
-		{
-			"checksumSHA1": "iCzIof0kVuV01cEbmDCYMELyUf0=",
-			"path": "k8s.io/client-go/kubernetes/typed/admissionregistration/v1alpha1",
-			"revision": "d92e8497f71b7b4e0494e5bd204b48d34bd6f254",
-			"revisionTime": "2017-07-28T13:53:02Z"
-		},
-		{
-			"checksumSHA1": "CwSiXrymRNynLQxBCBb/FCmm/rM=",
-			"path": "k8s.io/client-go/kubernetes/typed/apps/v1beta1",
-			"revision": "d92e8497f71b7b4e0494e5bd204b48d34bd6f254",
-			"revisionTime": "2017-07-28T13:53:02Z"
-		},
-		{
-			"checksumSHA1": "7ilj6CPjuICGgYmqpa1F+5M+E7A=",
-			"path": "k8s.io/client-go/kubernetes/typed/authentication/v1",
-			"revision": "d92e8497f71b7b4e0494e5bd204b48d34bd6f254",
-			"revisionTime": "2017-07-28T13:53:02Z"
-		},
-		{
-			"checksumSHA1": "3hO+uFbK9t4/CQCczS5rRjnHzPQ=",
-			"path": "k8s.io/client-go/kubernetes/typed/authentication/v1beta1",
-			"revision": "d92e8497f71b7b4e0494e5bd204b48d34bd6f254",
-			"revisionTime": "2017-07-28T13:53:02Z"
-		},
-		{
-			"checksumSHA1": "uQlq3ZTfM/R3AM0tvTLFi8hRupo=",
-			"path": "k8s.io/client-go/kubernetes/typed/authorization/v1",
-			"revision": "d92e8497f71b7b4e0494e5bd204b48d34bd6f254",
-			"revisionTime": "2017-07-28T13:53:02Z"
-		},
-		{
-			"checksumSHA1": "JCUqqpNwxqkagBf3biZyEQ7Tu0M=",
-			"path": "k8s.io/client-go/kubernetes/typed/authorization/v1beta1",
-			"revision": "d92e8497f71b7b4e0494e5bd204b48d34bd6f254",
-			"revisionTime": "2017-07-28T13:53:02Z"
-		},
-		{
-			"checksumSHA1": "tdK/LnEfaj+37jucmQoNDZ13VZQ=",
-			"path": "k8s.io/client-go/kubernetes/typed/autoscaling/v1",
-			"revision": "d92e8497f71b7b4e0494e5bd204b48d34bd6f254",
-			"revisionTime": "2017-07-28T13:53:02Z"
-		},
-		{
-			"checksumSHA1": "CRKIKI3/GC/oQ6rPTSLSRHOlcoY=",
-			"path": "k8s.io/client-go/kubernetes/typed/autoscaling/v2alpha1",
-			"revision": "d92e8497f71b7b4e0494e5bd204b48d34bd6f254",
-			"revisionTime": "2017-07-28T13:53:02Z"
-		},
-		{
-			"checksumSHA1": "tqXFvbCi+JQD+OMCLoCurInHvFI=",
-			"path": "k8s.io/client-go/kubernetes/typed/batch/v1",
-			"revision": "d92e8497f71b7b4e0494e5bd204b48d34bd6f254",
-			"revisionTime": "2017-07-28T13:53:02Z"
-		},
-		{
-			"checksumSHA1": "G2WrnFWX7hUEpNPHTMd9KPUDeUU=",
-			"path": "k8s.io/client-go/kubernetes/typed/batch/v2alpha1",
-			"revision": "d92e8497f71b7b4e0494e5bd204b48d34bd6f254",
-			"revisionTime": "2017-07-28T13:53:02Z"
-		},
-		{
-			"checksumSHA1": "kGfTfSacIFfEHb+Zj4eiUDgsuAQ=",
-			"path": "k8s.io/client-go/kubernetes/typed/certificates/v1beta1",
-			"revision": "d92e8497f71b7b4e0494e5bd204b48d34bd6f254",
-			"revisionTime": "2017-07-28T13:53:02Z"
-		},
-		{
-			"checksumSHA1": "wv4ic+sQR0ZU8i4MsxFCPxQHW58=",
-			"path": "k8s.io/client-go/kubernetes/typed/core/v1",
-			"revision": "d92e8497f71b7b4e0494e5bd204b48d34bd6f254",
-			"revisionTime": "2017-07-28T13:53:02Z"
-		},
-		{
-			"checksumSHA1": "K3e74dtUWO970oG0Cn1yU7bEcDM=",
-			"path": "k8s.io/client-go/kubernetes/typed/extensions/v1beta1",
-			"revision": "d92e8497f71b7b4e0494e5bd204b48d34bd6f254",
-			"revisionTime": "2017-07-28T13:53:02Z"
-		},
-		{
-			"checksumSHA1": "5GSnvahuonep4TdCZGoUAjChA9Q=",
-			"path": "k8s.io/client-go/kubernetes/typed/networking/v1",
-			"revision": "d92e8497f71b7b4e0494e5bd204b48d34bd6f254",
-			"revisionTime": "2017-07-28T13:53:02Z"
-		},
-		{
-			"checksumSHA1": "0NM1NcYVlf5Mfw/JuPOz3u07Qsg=",
-			"path": "k8s.io/client-go/kubernetes/typed/policy/v1beta1",
-			"revision": "d92e8497f71b7b4e0494e5bd204b48d34bd6f254",
-			"revisionTime": "2017-07-28T13:53:02Z"
-		},
-		{
-			"checksumSHA1": "xuqGjBhFcAx9jDsuqEMNqGJMJh8=",
-			"path": "k8s.io/client-go/kubernetes/typed/rbac/v1alpha1",
-			"revision": "d92e8497f71b7b4e0494e5bd204b48d34bd6f254",
-			"revisionTime": "2017-07-28T13:53:02Z"
-		},
-		{
-			"checksumSHA1": "1IVx+evyh0iNNX1gxJYBa5cBADc=",
-			"path": "k8s.io/client-go/kubernetes/typed/rbac/v1beta1",
-			"revision": "d92e8497f71b7b4e0494e5bd204b48d34bd6f254",
-			"revisionTime": "2017-07-28T13:53:02Z"
-		},
-		{
-			"checksumSHA1": "UQdsiBJVqtmKZ4TCmuWX9Hb4e6c=",
-			"path": "k8s.io/client-go/kubernetes/typed/settings/v1alpha1",
-			"revision": "d92e8497f71b7b4e0494e5bd204b48d34bd6f254",
-			"revisionTime": "2017-07-28T13:53:02Z"
-		},
-		{
-			"checksumSHA1": "rKgKEotFfvn+QHPPUHMmaiT04Xo=",
-			"path": "k8s.io/client-go/kubernetes/typed/storage/v1",
-			"revision": "d92e8497f71b7b4e0494e5bd204b48d34bd6f254",
-			"revisionTime": "2017-07-28T13:53:02Z"
-		},
-		{
-			"checksumSHA1": "pIeGtmWnhRyo9QsJyA98ECx9t50=",
-			"path": "k8s.io/client-go/kubernetes/typed/storage/v1beta1",
-			"revision": "d92e8497f71b7b4e0494e5bd204b48d34bd6f254",
-			"revisionTime": "2017-07-28T13:53:02Z"
-		},
-		{
-			"checksumSHA1": "Oytc8d4HFzyoj3thFxP3EPXP/tw=",
-			"path": "k8s.io/client-go/pkg/api",
-			"revision": "d92e8497f71b7b4e0494e5bd204b48d34bd6f254",
-			"revisionTime": "2017-07-28T13:53:02Z"
-		},
-		{
-			"checksumSHA1": "usQ+O3T0M/Hgl1xL+RKl1ywz0HY=",
-			"path": "k8s.io/client-go/pkg/api/v1",
-			"revision": "d92e8497f71b7b4e0494e5bd204b48d34bd6f254",
-			"revisionTime": "2017-07-28T13:53:02Z"
-		},
-		{
-			"checksumSHA1": "uxKN2j8UvFsniw+M5jxuSnKKnDY=",
-			"path": "k8s.io/client-go/pkg/api/v1/ref",
-			"revision": "d92e8497f71b7b4e0494e5bd204b48d34bd6f254",
-			"revisionTime": "2017-07-28T13:53:02Z"
-		},
-		{
-			"checksumSHA1": "lWNXmlEpm7FTJTeTjLFKgh+s6Rs=",
-			"path": "k8s.io/client-go/pkg/apis/admissionregistration",
-			"revision": "d92e8497f71b7b4e0494e5bd204b48d34bd6f254",
-			"revisionTime": "2017-07-28T13:53:02Z"
-		},
-		{
-			"checksumSHA1": "G0pkV/uiJmvei5b4vP3JbXHmk1w=",
-			"path": "k8s.io/client-go/pkg/apis/admissionregistration/v1alpha1",
-			"revision": "d92e8497f71b7b4e0494e5bd204b48d34bd6f254",
-			"revisionTime": "2017-07-28T13:53:02Z"
-		},
-		{
-			"checksumSHA1": "FxzCARvEPxSMjerBJHDnSRo+5nw=",
-			"path": "k8s.io/client-go/pkg/apis/apps",
-			"revision": "d92e8497f71b7b4e0494e5bd204b48d34bd6f254",
-			"revisionTime": "2017-07-28T13:53:02Z"
-		},
-		{
-			"checksumSHA1": "1qyu+RVIadbjYNEiPetQ28qQC9I=",
-			"path": "k8s.io/client-go/pkg/apis/apps/v1beta1",
-			"revision": "d92e8497f71b7b4e0494e5bd204b48d34bd6f254",
-			"revisionTime": "2017-07-28T13:53:02Z"
-		},
-		{
-			"checksumSHA1": "r2FYS8ugdf6QWV8tVI5l5K3I8t4=",
-			"path": "k8s.io/client-go/pkg/apis/authentication",
-			"revision": "d92e8497f71b7b4e0494e5bd204b48d34bd6f254",
-			"revisionTime": "2017-07-28T13:53:02Z"
-		},
-		{
-			"checksumSHA1": "/8H0XjCdePGQ5IYpl4lA7b1MLvo=",
-			"path": "k8s.io/client-go/pkg/apis/authentication/v1",
-			"revision": "d92e8497f71b7b4e0494e5bd204b48d34bd6f254",
-			"revisionTime": "2017-07-28T13:53:02Z"
-		},
-		{
-			"checksumSHA1": "c/cGpFapUNk/RNx6T/LOLNluVz4=",
-			"path": "k8s.io/client-go/pkg/apis/authentication/v1beta1",
-			"revision": "d92e8497f71b7b4e0494e5bd204b48d34bd6f254",
-			"revisionTime": "2017-07-28T13:53:02Z"
-		},
-		{
-			"checksumSHA1": "X9fY9m9DeqXA8zRBKZkO9MC8Hpo=",
-			"path": "k8s.io/client-go/pkg/apis/authorization",
-			"revision": "d92e8497f71b7b4e0494e5bd204b48d34bd6f254",
-			"revisionTime": "2017-07-28T13:53:02Z"
-		},
-		{
-			"checksumSHA1": "gvceFpDnuUPFwWj017YIG0QwPqc=",
-			"path": "k8s.io/client-go/pkg/apis/authorization/v1",
-			"revision": "d92e8497f71b7b4e0494e5bd204b48d34bd6f254",
-			"revisionTime": "2017-07-28T13:53:02Z"
-		},
-		{
-			"checksumSHA1": "U0gIXlL5lZC9YCmwEPxFxmWRg64=",
-			"path": "k8s.io/client-go/pkg/apis/authorization/v1beta1",
-			"revision": "d92e8497f71b7b4e0494e5bd204b48d34bd6f254",
-			"revisionTime": "2017-07-28T13:53:02Z"
-		},
-		{
-			"checksumSHA1": "K8pjUILj/Kqk22oItf3Ch6tAkr4=",
-			"path": "k8s.io/client-go/pkg/apis/autoscaling",
-			"revision": "d92e8497f71b7b4e0494e5bd204b48d34bd6f254",
-			"revisionTime": "2017-07-28T13:53:02Z"
-		},
-		{
-			"checksumSHA1": "JeKQPz3XbeT8jV9BsImBEt7yKX8=",
-			"path": "k8s.io/client-go/pkg/apis/autoscaling/v1",
-			"revision": "d92e8497f71b7b4e0494e5bd204b48d34bd6f254",
-			"revisionTime": "2017-07-28T13:53:02Z"
-		},
-		{
-			"checksumSHA1": "GGGeJM9jprWtlBmJY6iCuasjjLc=",
-			"path": "k8s.io/client-go/pkg/apis/autoscaling/v2alpha1",
-			"revision": "d92e8497f71b7b4e0494e5bd204b48d34bd6f254",
-			"revisionTime": "2017-07-28T13:53:02Z"
-		},
-		{
-			"checksumSHA1": "TiAQIMM8dGa3Xz4C0+lyksK9PWA=",
-			"path": "k8s.io/client-go/pkg/apis/batch",
-			"revision": "d92e8497f71b7b4e0494e5bd204b48d34bd6f254",
-			"revisionTime": "2017-07-28T13:53:02Z"
-		},
-		{
-			"checksumSHA1": "7sqil1b7ckIicUaTfISPENzfk+k=",
-			"path": "k8s.io/client-go/pkg/apis/batch/v1",
-			"revision": "d92e8497f71b7b4e0494e5bd204b48d34bd6f254",
-			"revisionTime": "2017-07-28T13:53:02Z"
-		},
-		{
-			"checksumSHA1": "heVY8VyZJZYA3VAq3PgZRzvjN4k=",
-			"path": "k8s.io/client-go/pkg/apis/batch/v2alpha1",
-			"revision": "d92e8497f71b7b4e0494e5bd204b48d34bd6f254",
-			"revisionTime": "2017-07-28T13:53:02Z"
-		},
-		{
-			"checksumSHA1": "qhrvFoSHN5QxIgwQS+qF909+Wfo=",
-			"path": "k8s.io/client-go/pkg/apis/certificates",
-			"revision": "d92e8497f71b7b4e0494e5bd204b48d34bd6f254",
-			"revisionTime": "2017-07-28T13:53:02Z"
-		},
-		{
-			"checksumSHA1": "IBiF8D3UE7q6vapdayGWdhCv/BQ=",
-			"path": "k8s.io/client-go/pkg/apis/certificates/v1beta1",
-			"revision": "d92e8497f71b7b4e0494e5bd204b48d34bd6f254",
-			"revisionTime": "2017-07-28T13:53:02Z"
-		},
-		{
-			"checksumSHA1": "f/LV4KRG1VFJjmkbnDwjiA2kgxY=",
-			"path": "k8s.io/client-go/pkg/apis/extensions",
-			"revision": "d92e8497f71b7b4e0494e5bd204b48d34bd6f254",
-			"revisionTime": "2017-07-28T13:53:02Z"
-		},
-		{
-			"checksumSHA1": "oeAbTXu82bMBiLSU+pLzbfK7hC8=",
-			"path": "k8s.io/client-go/pkg/apis/extensions/v1beta1",
-			"revision": "d92e8497f71b7b4e0494e5bd204b48d34bd6f254",
-			"revisionTime": "2017-07-28T13:53:02Z"
-		},
-		{
-			"checksumSHA1": "1922UuTEXYjC4tXGOnrQFVC5Sd0=",
-			"path": "k8s.io/client-go/pkg/apis/networking",
-			"revision": "d92e8497f71b7b4e0494e5bd204b48d34bd6f254",
-			"revisionTime": "2017-07-28T13:53:02Z"
-		},
-		{
-			"checksumSHA1": "HN8NYZxxhL+FmRUu193u5Mop+pM=",
-			"path": "k8s.io/client-go/pkg/apis/networking/v1",
-			"revision": "d92e8497f71b7b4e0494e5bd204b48d34bd6f254",
-			"revisionTime": "2017-07-28T13:53:02Z"
-		},
-		{
-			"checksumSHA1": "TNbBkuU1JNmCHn+54RsI0CeUx6E=",
-			"path": "k8s.io/client-go/pkg/apis/policy",
-			"revision": "d92e8497f71b7b4e0494e5bd204b48d34bd6f254",
-			"revisionTime": "2017-07-28T13:53:02Z"
-		},
-		{
-			"checksumSHA1": "v+iJ6+srDDluAK8GQmh9x6JA7so=",
-			"path": "k8s.io/client-go/pkg/apis/policy/v1beta1",
-			"revision": "d92e8497f71b7b4e0494e5bd204b48d34bd6f254",
-			"revisionTime": "2017-07-28T13:53:02Z"
-		},
-		{
-			"checksumSHA1": "qbwiIW+u48UPu87FIfUork8Eh2E=",
-			"path": "k8s.io/client-go/pkg/apis/rbac",
-			"revision": "d92e8497f71b7b4e0494e5bd204b48d34bd6f254",
-			"revisionTime": "2017-07-28T13:53:02Z"
-		},
-		{
-			"checksumSHA1": "mOCT5tYYFR/7iyKWAmJay4kpMyc=",
-			"path": "k8s.io/client-go/pkg/apis/rbac/v1alpha1",
-			"revision": "d92e8497f71b7b4e0494e5bd204b48d34bd6f254",
-			"revisionTime": "2017-07-28T13:53:02Z"
-		},
-		{
-			"checksumSHA1": "l5177wDZEucl7LtzT0qPjyk6F7w=",
-			"path": "k8s.io/client-go/pkg/apis/rbac/v1beta1",
-			"revision": "d92e8497f71b7b4e0494e5bd204b48d34bd6f254",
-			"revisionTime": "2017-07-28T13:53:02Z"
-		},
-		{
-			"checksumSHA1": "XNswxrBb4PhLYve2ZTDT3vrq56o=",
-			"path": "k8s.io/client-go/pkg/apis/settings",
-			"revision": "d92e8497f71b7b4e0494e5bd204b48d34bd6f254",
-			"revisionTime": "2017-07-28T13:53:02Z"
-		},
-		{
-			"checksumSHA1": "7EOsYH6IBplCQ7eKhqsJ5NOOY68=",
-			"path": "k8s.io/client-go/pkg/apis/settings/v1alpha1",
-			"revision": "d92e8497f71b7b4e0494e5bd204b48d34bd6f254",
-			"revisionTime": "2017-07-28T13:53:02Z"
-		},
-		{
-			"checksumSHA1": "5hTZybdpUiv9yC02yErfQpEVhF0=",
-			"path": "k8s.io/client-go/pkg/apis/storage",
-			"revision": "d92e8497f71b7b4e0494e5bd204b48d34bd6f254",
-			"revisionTime": "2017-07-28T13:53:02Z"
-		},
-		{
-			"checksumSHA1": "3IryuLEKICg9pzBrQMO6trRTkis=",
-			"path": "k8s.io/client-go/pkg/apis/storage/v1",
-			"revision": "d92e8497f71b7b4e0494e5bd204b48d34bd6f254",
-			"revisionTime": "2017-07-28T13:53:02Z"
-		},
-		{
-			"checksumSHA1": "iUcv2ZV/GEttoQD3uDlR5Q9SVWM=",
-			"path": "k8s.io/client-go/pkg/apis/storage/v1beta1",
-			"revision": "d92e8497f71b7b4e0494e5bd204b48d34bd6f254",
-			"revisionTime": "2017-07-28T13:53:02Z"
-		},
-		{
-			"checksumSHA1": "6RgBkbX4PUzEgnSOpOVqx7gfTFw=",
-			"path": "k8s.io/client-go/pkg/util",
-			"revision": "d92e8497f71b7b4e0494e5bd204b48d34bd6f254",
-			"revisionTime": "2017-07-28T13:53:02Z"
-		},
-		{
-			"checksumSHA1": "VASoMEqFm/sWHy9heK6zHNodPwE=",
-			"path": "k8s.io/client-go/pkg/util/parsers",
-			"revision": "d92e8497f71b7b4e0494e5bd204b48d34bd6f254",
-			"revisionTime": "2017-07-28T13:53:02Z"
-		},
-		{
-			"checksumSHA1": "HJmT0uIvaFoJWYxiWO7HfyX/JuQ=",
-			"path": "k8s.io/client-go/pkg/version",
-			"revision": "d92e8497f71b7b4e0494e5bd204b48d34bd6f254",
-			"revisionTime": "2017-07-28T13:53:02Z"
-		},
-		{
-			"checksumSHA1": "9jEsCO4owoR/zNRDskOetCqi/aA=",
-			"path": "k8s.io/client-go/plugin/pkg/client/auth",
-			"revision": "d92e8497f71b7b4e0494e5bd204b48d34bd6f254",
-			"revisionTime": "2017-07-28T13:53:02Z"
-		},
-		{
-			"checksumSHA1": "OjmDHLKUixJf4X168o3fCC3o9Ts=",
-			"path": "k8s.io/client-go/plugin/pkg/client/auth/azure",
-			"revision": "d92e8497f71b7b4e0494e5bd204b48d34bd6f254",
-			"revisionTime": "2017-07-28T13:53:02Z"
-		},
-		{
-			"checksumSHA1": "2BDblVF8oc5+YR6c625SC0JnnUo=",
-			"path": "k8s.io/client-go/plugin/pkg/client/auth/gcp",
-			"revision": "d92e8497f71b7b4e0494e5bd204b48d34bd6f254",
-			"revisionTime": "2017-07-28T13:53:02Z"
-		},
-		{
-			"checksumSHA1": "Y7ZUPaD54sN2FNFOm2E0zV/UOgg=",
-			"path": "k8s.io/client-go/plugin/pkg/client/auth/oidc",
-			"revision": "d92e8497f71b7b4e0494e5bd204b48d34bd6f254",
-			"revisionTime": "2017-07-28T13:53:02Z"
-		},
-		{
-			"checksumSHA1": "ytclg61RaQ/OPACSd+XQoV/Ls5k=",
-			"path": "k8s.io/client-go/rest",
-			"revision": "d92e8497f71b7b4e0494e5bd204b48d34bd6f254",
-			"revisionTime": "2017-07-28T13:53:02Z"
-		},
-		{
-			"checksumSHA1": "Ejrgdt9O/vF8EAXzuUF+KiP3q4M=",
-			"path": "k8s.io/client-go/rest/watch",
-			"revision": "d92e8497f71b7b4e0494e5bd204b48d34bd6f254",
-			"revisionTime": "2017-07-28T13:53:02Z"
-		},
-		{
-			"checksumSHA1": "PmCh3R76TMf8+0P5Jek4fsBO2hA=",
-			"path": "k8s.io/client-go/third_party/forked/golang/template",
-			"revision": "d92e8497f71b7b4e0494e5bd204b48d34bd6f254",
-			"revisionTime": "2017-07-28T13:53:02Z"
-		},
-		{
-			"checksumSHA1": "1ckiORH3dJD8v3R8tLEZ/5wttAk=",
-			"path": "k8s.io/client-go/tools/auth",
-			"revision": "d92e8497f71b7b4e0494e5bd204b48d34bd6f254",
-			"revisionTime": "2017-07-28T13:53:02Z"
-		},
-		{
-			"checksumSHA1": "tFEvWFeH+v5MXsLpnd57slYkt/E=",
-			"path": "k8s.io/client-go/tools/clientcmd",
-			"revision": "d92e8497f71b7b4e0494e5bd204b48d34bd6f254",
-			"revisionTime": "2017-07-28T13:53:02Z"
-		},
-		{
-			"checksumSHA1": "G2SBUQdB7nH2ij4nhX/JbW0sH4E=",
-			"path": "k8s.io/client-go/tools/clientcmd/api",
-			"revision": "d92e8497f71b7b4e0494e5bd204b48d34bd6f254",
-			"revisionTime": "2017-07-28T13:53:02Z"
-		},
-		{
-			"checksumSHA1": "e13IQ1Gppt/nnvoj8mGsG3z0B0M=",
-			"path": "k8s.io/client-go/tools/clientcmd/api/latest",
-			"revision": "d92e8497f71b7b4e0494e5bd204b48d34bd6f254",
-			"revisionTime": "2017-07-28T13:53:02Z"
-		},
-		{
-			"checksumSHA1": "MXnVfWznpFkkZsXBZUw966kGIbo=",
-			"path": "k8s.io/client-go/tools/clientcmd/api/v1",
-			"revision": "d92e8497f71b7b4e0494e5bd204b48d34bd6f254",
-			"revisionTime": "2017-07-28T13:53:02Z"
-		},
-		{
-			"checksumSHA1": "5dVKgj481QQAFpPUQ6UJr/aqYk8=",
-			"path": "k8s.io/client-go/tools/metrics",
-			"revision": "d92e8497f71b7b4e0494e5bd204b48d34bd6f254",
-			"revisionTime": "2017-07-28T13:53:02Z"
-		},
-		{
-			"checksumSHA1": "Ob38ZSR7KVKsqiNlLAU6zvtUCBc=",
-			"path": "k8s.io/client-go/transport",
-			"revision": "d92e8497f71b7b4e0494e5bd204b48d34bd6f254",
-			"revisionTime": "2017-07-28T13:53:02Z"
-		},
-		{
-			"checksumSHA1": "dbQeKcjt3eDo+QZ6vcc4nS2u0UA=",
-			"path": "k8s.io/client-go/util/cert",
-			"revision": "d92e8497f71b7b4e0494e5bd204b48d34bd6f254",
-			"revisionTime": "2017-07-28T13:53:02Z"
-		},
-		{
-			"checksumSHA1": "tkLvW7FEYZrzfG4yplNT+Pod1gY=",
-			"path": "k8s.io/client-go/util/flowcontrol",
-			"revision": "d92e8497f71b7b4e0494e5bd204b48d34bd6f254",
-			"revisionTime": "2017-07-28T13:53:02Z"
-		},
-		{
-			"checksumSHA1": "jP91eRmXcfaEo/NU7Lk1coovunQ=",
-			"path": "k8s.io/client-go/util/homedir",
-			"revision": "d92e8497f71b7b4e0494e5bd204b48d34bd6f254",
-			"revisionTime": "2017-07-28T13:53:02Z"
-		},
-		{
-			"checksumSHA1": "QJl9pdigFGmNYbCVgFxuBnG9gfY=",
-			"path": "k8s.io/client-go/util/integer",
-			"revision": "d92e8497f71b7b4e0494e5bd204b48d34bd6f254",
-			"revisionTime": "2017-07-28T13:53:02Z"
-		},
-		{
-			"checksumSHA1": "GsIX2f2J67NXq1HBiSEQh0SuTB4=",
-			"path": "k8s.io/client-go/util/jsonpath",
-			"revision": "d92e8497f71b7b4e0494e5bd204b48d34bd6f254",
-			"revisionTime": "2017-07-28T13:53:02Z"
-		}
-	],
-	"rootPath": "github.com/terraform-providers/terraform-provider-kubernetes"
-=======
     "comment": "",
     "ignore": "appengine test github.com/hashicorp/nomad/ github.com/hashicorp/terraform/backend",
     "package": [{
@@ -6152,5 +2923,4 @@
         }
     ],
     "rootPath": "github.com/terraform-providers/terraform-provider-kubernetes"
->>>>>>> e8fc10cd
 }